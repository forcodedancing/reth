//! Generators for different data structures like block headers, block bodies and ranges of those.

use alloy_consensus::TxLegacy;
use alloy_eips::{
    eip6110::DepositRequest, eip7002::WithdrawalRequest, eip7251::ConsolidationRequest,
};
use alloy_primitives::{Address, BlockNumber, Bytes, Parity, Sealable, TxKind, B256, U256};
pub use rand::Rng;
use rand::{
    distributions::uniform::SampleRange, rngs::StdRng, seq::SliceRandom, thread_rng, SeedableRng,
};
use reth_primitives::{
    proofs, sign_message, Account, BlockBody, Header, Log, Receipt, Request, Requests, SealedBlock,
    SealedHeader, StorageEntry, Transaction, TransactionSigned, Withdrawal, Withdrawals,
};
use secp256k1::{Keypair, Secp256k1};
use std::{
    cmp::{max, min},
    collections::{hash_map::DefaultHasher, BTreeMap},
    hash::Hasher,
    ops::{Range, RangeInclusive},
};

/// Used to pass arguments for random block generation function in tests
#[derive(Debug, Default)]
pub struct BlockParams {
    /// The parent hash of the block.
    pub parent: Option<B256>,
    /// The number of transactions in the block.
    pub tx_count: Option<u8>,
    /// The number of ommers (uncles) in the block.
    pub ommers_count: Option<u8>,
    /// The number of requests in the block.
    pub requests_count: Option<u8>,
    /// The number of withdrawals in the block.
    pub withdrawals_count: Option<u8>,
}

/// Used to pass arguments for random block generation function in tests
#[derive(Debug)]
pub struct BlockRangeParams {
    /// The parent hash of the block.
    pub parent: Option<B256>,
    /// The range of transactions in the block.
    /// If set, a random count between the range will be used.
    /// If not set, a random number of transactions will be used.
    pub tx_count: Range<u8>,
    /// The number of requests in the block.
    pub requests_count: Option<Range<u8>>,
    /// The number of withdrawals in the block.
    pub withdrawals_count: Option<Range<u8>>,
}

impl Default for BlockRangeParams {
    fn default() -> Self {
        Self {
            parent: None,
            tx_count: 0..u8::MAX / 2,
            requests_count: None,
            withdrawals_count: None,
        }
    }
}

/// Returns a random number generator that can be seeded using the `SEED` environment variable.
///
/// If `SEED` is not set, a random seed is used.
pub fn rng() -> StdRng {
    if let Ok(seed) = std::env::var("SEED") {
        let mut hasher = DefaultHasher::new();
        hasher.write(seed.as_bytes());
        StdRng::seed_from_u64(hasher.finish())
    } else {
        StdRng::from_rng(thread_rng()).expect("could not build rng")
    }
}

/// Generates a range of random [`SealedHeader`]s.
///
/// The parent hash of the first header
/// in the result will be equal to `head`.
///
/// The headers are assumed to not be correct if validated.
pub fn random_header_range<R: Rng>(
    rng: &mut R,
    range: Range<u64>,
    head: B256,
) -> Vec<SealedHeader> {
    let mut headers = Vec::with_capacity(range.end.saturating_sub(range.start) as usize);
    for idx in range {
        headers.push(random_header(
            rng,
            idx,
            Some(headers.last().map(|h: &SealedHeader| h.hash()).unwrap_or(head)),
        ));
    }
    headers
}

/// Generate a random [`SealedHeader`].
///
/// The header is assumed to not be correct if validated.
pub fn random_header<R: Rng>(rng: &mut R, number: u64, parent: Option<B256>) -> SealedHeader {
    let header = reth_primitives::Header {
        number,
        nonce: rng.gen(),
        difficulty: U256::from(rng.gen::<u32>()),
        parent_hash: parent.unwrap_or_default(),
        ..Default::default()
    };
    let sealed = header.seal_slow();
    let (header, seal) = sealed.into_parts();
    SealedHeader::new(header, seal)
}

/// Generates a random legacy [Transaction].
///
/// Every field is random, except:
///
/// - The chain ID, which is always 1
/// - The input, which is always nothing
pub fn random_tx<R: Rng>(rng: &mut R) -> Transaction {
    Transaction::Legacy(TxLegacy {
        chain_id: Some(1),
        nonce: rng.gen::<u16>().into(),
        gas_price: rng.gen::<u16>().into(),
        gas_limit: rng.gen::<u16>().into(),
        to: TxKind::Call(rng.gen()),
        value: U256::from(rng.gen::<u16>()),
        input: Bytes::default(),
    })
}

/// Generates a random legacy [Transaction] that is signed.
///
/// On top of the considerations of [`random_tx`], these apply as well:
///
/// - There is no guarantee that the nonce is not used twice for the same account
pub fn random_signed_tx<R: Rng>(rng: &mut R) -> TransactionSigned {
    let tx = random_tx(rng);
    sign_tx_with_random_key_pair(rng, tx)
}

/// Signs the [Transaction] with a random key pair.
pub fn sign_tx_with_random_key_pair<R: Rng>(rng: &mut R, tx: Transaction) -> TransactionSigned {
    let secp = Secp256k1::new();
    let key_pair = Keypair::new(&secp, rng);
    sign_tx_with_key_pair(key_pair, tx)
}

/// Signs the [Transaction] with the given key pair.
pub fn sign_tx_with_key_pair(key_pair: Keypair, tx: Transaction) -> TransactionSigned {
    let mut signature =
        sign_message(B256::from_slice(&key_pair.secret_bytes()[..]), tx.signature_hash()).unwrap();

    if matches!(tx, Transaction::Legacy(_)) {
        signature = if let Some(chain_id) = tx.chain_id() {
            signature.with_chain_id(chain_id)
        } else {
            signature.with_parity(Parity::NonEip155(signature.v().y_parity()))
        }
    }

    TransactionSigned::from_transaction_and_signature(tx, signature)
}

/// Generates a set of [Keypair]s based on the desired count.
pub fn generate_keys<R: Rng>(rng: &mut R, count: usize) -> Vec<Keypair> {
    let secp = Secp256k1::new();
    (0..count).map(|_| Keypair::new(&secp, rng)).collect()
}

/// Generate a random block filled with signed transactions (generated using
/// [`random_signed_tx`]). If no transaction count is provided, the number of transactions
/// will be random, otherwise the provided count will be used.
///
/// All fields use the default values (and are assumed to be invalid) except for:
///
/// - `parent_hash`
/// - `transactions_root`
/// - `ommers_hash`
///
/// Additionally, `gas_used` and `gas_limit` always exactly match the total `gas_limit` of all
/// transactions in the block.
///
/// The ommer headers are not assumed to be valid.
pub fn random_block<R: Rng>(rng: &mut R, number: u64, block_params: BlockParams) -> SealedBlock {
    // Generate transactions
    let tx_count = block_params.tx_count.unwrap_or_else(|| rng.gen::<u8>());
    let transactions: Vec<TransactionSigned> =
        (0..tx_count).map(|_| random_signed_tx(rng)).collect();
    let total_gas = transactions.iter().fold(0, |sum, tx| sum + tx.transaction.gas_limit());

    // Generate ommers
    let ommers_count = block_params.ommers_count.unwrap_or_else(|| rng.gen_range(0..2));
    let ommers = (0..ommers_count)
        .map(|_| random_header(rng, number, block_params.parent).unseal())
        .collect::<Vec<_>>();

    // Calculate roots
    let transactions_root = proofs::calculate_transaction_root(&transactions);
    let ommers_hash = proofs::calculate_ommers_root(&ommers);

    let requests = block_params
        .requests_count
        .map(|count| (0..count).map(|_| random_request(rng)).collect::<Vec<_>>());
    let requests_root = requests.as_ref().map(|requests| proofs::calculate_requests_root(requests));

    let withdrawals = block_params.withdrawals_count.map(|count| {
        (0..count)
            .map(|i| Withdrawal {
                amount: rng.gen(),
                index: i.into(),
                validator_index: i.into(),
                address: rng.gen(),
            })
            .collect::<Vec<_>>()
    });
    let withdrawals_root = withdrawals.as_ref().map(|w| proofs::calculate_withdrawals_root(w));

    let sealed = Header {
        parent_hash: block_params.parent.unwrap_or_default(),
        number,
        gas_used: total_gas,
        gas_limit: total_gas,
        transactions_root,
        ommers_hash,
        base_fee_per_gas: Some(rng.gen()),
        requests_root,
        withdrawals_root,
        ..Default::default()
    }
    .seal_slow();

    let (header, seal) = sealed.into_parts();

    SealedBlock {
<<<<<<< HEAD
        header: Header {
            parent_hash: block_params.parent.unwrap_or_default(),
            number,
            gas_used: total_gas,
            gas_limit: total_gas,
            transactions_root,
            ommers_hash,
            base_fee_per_gas: Some(rng.gen()),
            requests_root,
            withdrawals_root,
            ..Default::default()
        }
        .seal_slow(),
        body: transactions,
        ommers,
        withdrawals: withdrawals.map(Withdrawals::new),
        sidecars: Some(Default::default()),
        requests: requests.map(Requests),
=======
        header: SealedHeader::new(header, seal),
        body: BlockBody {
            transactions,
            ommers,
            withdrawals: withdrawals.map(Withdrawals::new),
            requests: requests.map(Requests),
        },
>>>>>>> 1ba631ba
    }
}

/// Generate a range of random blocks.
///
/// The parent hash of the first block
/// in the result will be equal to `head`.
///
/// See [`random_block`] for considerations when validating the generated blocks.
pub fn random_block_range<R: Rng>(
    rng: &mut R,
    block_numbers: RangeInclusive<BlockNumber>,
    block_range_params: BlockRangeParams,
) -> Vec<SealedBlock> {
    let mut blocks =
        Vec::with_capacity(block_numbers.end().saturating_sub(*block_numbers.start()) as usize);
    for idx in block_numbers {
        let tx_count = block_range_params.tx_count.clone().sample_single(rng);
        let requests_count =
            block_range_params.requests_count.clone().map(|r| r.sample_single(rng));
        let withdrawals_count =
            block_range_params.withdrawals_count.clone().map(|r| r.sample_single(rng));
        let parent = block_range_params.parent.unwrap_or_default();
        blocks.push(random_block(
            rng,
            idx,
            BlockParams {
                parent: Some(
                    blocks.last().map(|block: &SealedBlock| block.header.hash()).unwrap_or(parent),
                ),
                tx_count: Some(tx_count),
                ommers_count: None,
                requests_count,
                withdrawals_count,
            },
        ));
    }
    blocks
}

/// Collection of account and storage entry changes
pub type ChangeSet = Vec<(Address, Account, Vec<StorageEntry>)>;
type AccountState = (Account, Vec<StorageEntry>);

/// Generate a range of changesets for given blocks and accounts.
///
/// Returns a Vec of account and storage changes for each block,
/// along with the final state of all accounts and storages.
pub fn random_changeset_range<'a, R: Rng, IBlk, IAcc>(
    rng: &mut R,
    blocks: IBlk,
    accounts: IAcc,
    n_storage_changes: Range<u64>,
    key_range: Range<u64>,
) -> (Vec<ChangeSet>, BTreeMap<Address, AccountState>)
where
    IBlk: IntoIterator<Item = &'a SealedBlock>,
    IAcc: IntoIterator<Item = (Address, (Account, Vec<StorageEntry>))>,
{
    let mut state: BTreeMap<_, _> = accounts
        .into_iter()
        .map(|(addr, (acc, st))| (addr, (acc, st.into_iter().map(|e| (e.key, e.value)).collect())))
        .collect();

    let valid_addresses = state.keys().copied().collect::<Vec<_>>();

    let mut changesets = Vec::new();

    for _block in blocks {
        let mut changeset = Vec::new();
        let (from, to, mut transfer, new_entries) = random_account_change(
            rng,
            &valid_addresses,
            n_storage_changes.clone(),
            key_range.clone(),
        );

        // extract from sending account
        let (prev_from, _) = state.get_mut(&from).unwrap();
        changeset.push((from, *prev_from, Vec::new()));

        transfer = max(min(transfer, prev_from.balance), U256::from(1));
        prev_from.balance = prev_from.balance.wrapping_sub(transfer);

        // deposit in receiving account and update storage
        let (prev_to, storage): &mut (Account, BTreeMap<B256, U256>) = state.get_mut(&to).unwrap();

        let mut old_entries: Vec<_> = new_entries
            .into_iter()
            .filter_map(|entry| {
                let old = if entry.value.is_zero() {
                    let old = storage.remove(&entry.key);
                    if matches!(old, Some(U256::ZERO)) {
                        return None
                    }
                    old
                } else {
                    storage.insert(entry.key, entry.value)
                };
                Some(StorageEntry { value: old.unwrap_or(U256::ZERO), ..entry })
            })
            .collect();
        old_entries.sort_by_key(|entry| entry.key);

        changeset.push((to, *prev_to, old_entries));

        changeset.sort_by_key(|(address, _, _)| *address);

        prev_to.balance = prev_to.balance.wrapping_add(transfer);

        changesets.push(changeset);
    }

    let final_state = state
        .into_iter()
        .map(|(addr, (acc, storage))| {
            (addr, (acc, storage.into_iter().map(|v| v.into()).collect()))
        })
        .collect();
    (changesets, final_state)
}

/// Generate a random account change.
///
/// Returns two addresses, a `balance_change`, and a Vec of new storage entries.
pub fn random_account_change<R: Rng>(
    rng: &mut R,
    valid_addresses: &[Address],
    n_storage_changes: Range<u64>,
    key_range: Range<u64>,
) -> (Address, Address, U256, Vec<StorageEntry>) {
    let mut addresses = valid_addresses.choose_multiple(rng, 2).copied();

    let addr_from = addresses.next().unwrap_or_else(Address::random);
    let addr_to = addresses.next().unwrap_or_else(Address::random);

    let balance_change = U256::from(rng.gen::<u64>());

    let storage_changes = if n_storage_changes.is_empty() {
        Vec::new()
    } else {
        (0..n_storage_changes.sample_single(rng))
            .map(|_| random_storage_entry(rng, key_range.clone()))
            .collect()
    };

    (addr_from, addr_to, balance_change, storage_changes)
}

/// Generate a random storage change.
pub fn random_storage_entry<R: Rng>(rng: &mut R, key_range: Range<u64>) -> StorageEntry {
    let key = B256::new({
        let n = key_range.sample_single(rng);
        let mut m = [0u8; 32];
        m[24..32].copy_from_slice(&n.to_be_bytes());
        m
    });
    let value = U256::from(rng.gen::<u64>());

    StorageEntry { key, value }
}

/// Generate random Externally Owned Account (EOA account without contract).
pub fn random_eoa_account<R: Rng>(rng: &mut R) -> (Address, Account) {
    let nonce: u64 = rng.gen();
    let balance = U256::from(rng.gen::<u32>());
    let addr = rng.gen();

    (addr, Account { nonce, balance, bytecode_hash: None })
}

/// Generate random Externally Owned Accounts
pub fn random_eoa_accounts<R: Rng>(rng: &mut R, accounts_num: usize) -> Vec<(Address, Account)> {
    let mut accounts = Vec::with_capacity(accounts_num);
    for _ in 0..accounts_num {
        accounts.push(random_eoa_account(rng))
    }
    accounts
}

/// Generate random Contract Accounts
pub fn random_contract_account_range<R: Rng>(
    rng: &mut R,
    acc_range: &mut Range<u64>,
) -> Vec<(Address, Account)> {
    let mut accounts = Vec::with_capacity(acc_range.end.saturating_sub(acc_range.start) as usize);
    for _ in acc_range {
        let (address, eoa_account) = random_eoa_account(rng);
        // todo: can a non-eoa account have a nonce > 0?
        let account = Account { bytecode_hash: Some(rng.gen()), ..eoa_account };
        accounts.push((address, account))
    }
    accounts
}

/// Generate random receipt for transaction
pub fn random_receipt<R: Rng>(
    rng: &mut R,
    transaction: &TransactionSigned,
    logs_count: Option<u8>,
) -> Receipt {
    let success = rng.gen::<bool>();
    let logs_count = logs_count.unwrap_or_else(|| rng.gen::<u8>());
    #[allow(clippy::needless_update)] // side-effect of optimism fields
    Receipt {
        tx_type: transaction.tx_type(),
        success,
        cumulative_gas_used: rng.gen_range(0..=transaction.gas_limit()),
        logs: if success {
            (0..logs_count).map(|_| random_log(rng, None, None)).collect()
        } else {
            vec![]
        },
        ..Default::default()
    }
}

/// Generate random log
pub fn random_log<R: Rng>(rng: &mut R, address: Option<Address>, topics_count: Option<u8>) -> Log {
    let data_byte_count = rng.gen::<u8>() as usize;
    let topics_count = topics_count.unwrap_or_else(|| rng.gen()) as usize;
    Log::new_unchecked(
        address.unwrap_or_else(|| rng.gen()),
        std::iter::repeat_with(|| rng.gen()).take(topics_count).collect(),
        std::iter::repeat_with(|| rng.gen()).take(data_byte_count).collect::<Vec<_>>().into(),
    )
}

/// Generate random request
pub fn random_request<R: Rng>(rng: &mut R) -> Request {
    let request_type = rng.gen_range(0..3);
    match request_type {
        0 => Request::DepositRequest(DepositRequest {
            pubkey: rng.gen(),
            withdrawal_credentials: rng.gen(),
            amount: rng.gen(),
            signature: rng.gen(),
            index: rng.gen(),
        }),
        1 => Request::WithdrawalRequest(WithdrawalRequest {
            source_address: rng.gen(),
            validator_pubkey: rng.gen(),
            amount: rng.gen(),
        }),
        2 => Request::ConsolidationRequest(ConsolidationRequest {
            source_address: rng.gen(),
            source_pubkey: rng.gen(),
            target_pubkey: rng.gen(),
        }),
        _ => panic!("invalid request type"),
    }
}

#[cfg(test)]
mod tests {
    use super::*;
    use alloy_consensus::TxEip1559;
    use alloy_eips::eip2930::AccessList;
    use alloy_primitives::{hex, Parity};
    use reth_primitives::{public_key_to_address, Signature};
    use std::str::FromStr;

    #[test]
    fn test_sign_message() {
        let secp = Secp256k1::new();

        let tx = Transaction::Eip1559(TxEip1559 {
            chain_id: 1,
            nonce: 0x42,
            gas_limit: 44386,
            to: TxKind::Call(hex!("6069a6c32cf691f5982febae4faf8a6f3ab2f0f6").into()),
            value: U256::from(0_u64),
            input:  hex!("a22cb4650000000000000000000000005eee75727d804a2b13038928d36f8b188945a57a0000000000000000000000000000000000000000000000000000000000000000").into(),
            max_fee_per_gas: 0x4a817c800,
            max_priority_fee_per_gas: 0x3b9aca00,
            access_list: AccessList::default(),
        });
        let signature_hash = tx.signature_hash();

        for _ in 0..100 {
            let key_pair = Keypair::new(&secp, &mut rand::thread_rng());

            let signature =
                sign_message(B256::from_slice(&key_pair.secret_bytes()[..]), signature_hash)
                    .unwrap();

            let signed = TransactionSigned::from_transaction_and_signature(tx.clone(), signature);
            let recovered = signed.recover_signer().unwrap();

            let expected = public_key_to_address(key_pair.public_key());
            assert_eq!(recovered, expected);
        }
    }

    #[test]
    fn test_sign_eip_155() {
        // reference: https://github.com/ethereum/EIPs/blob/master/EIPS/eip-155.md#example
        let transaction = Transaction::Legacy(TxLegacy {
            chain_id: Some(1),
            nonce: 9,
            gas_price: 20 * 10_u128.pow(9),
            gas_limit: 21000,
            to: TxKind::Call(hex!("3535353535353535353535353535353535353535").into()),
            value: U256::from(10_u128.pow(18)),
            input: Bytes::default(),
        });

        // TODO resolve dependency issue
        // let expected =
        // hex!("ec098504a817c800825208943535353535353535353535353535353535353535880de0b6b3a764000080018080");
        // assert_eq!(expected, &alloy_rlp::encode(transaction));

        let hash = transaction.signature_hash();
        let expected =
            B256::from_str("daf5a779ae972f972197303d7b574746c7ef83eadac0f2791ad23db92e4c8e53")
                .unwrap();
        assert_eq!(expected, hash);

        let secret =
            B256::from_str("4646464646464646464646464646464646464646464646464646464646464646")
                .unwrap();
        let signature = sign_message(secret, hash).unwrap();

        let expected = Signature::new(
            U256::from_str(
                "18515461264373351373200002665853028612451056578545711640558177340181847433846",
            )
            .unwrap(),
            U256::from_str(
                "46948507304638947509940763649030358759909902576025900602547168820602576006531",
            )
            .unwrap(),
            Parity::Parity(false),
        );
        assert_eq!(expected, signature);
    }
}<|MERGE_RESOLUTION|>--- conflicted
+++ resolved
@@ -235,34 +235,13 @@
     let (header, seal) = sealed.into_parts();
 
     SealedBlock {
-<<<<<<< HEAD
-        header: Header {
-            parent_hash: block_params.parent.unwrap_or_default(),
-            number,
-            gas_used: total_gas,
-            gas_limit: total_gas,
-            transactions_root,
-            ommers_hash,
-            base_fee_per_gas: Some(rng.gen()),
-            requests_root,
-            withdrawals_root,
-            ..Default::default()
-        }
-        .seal_slow(),
-        body: transactions,
-        ommers,
-        withdrawals: withdrawals.map(Withdrawals::new),
-        sidecars: Some(Default::default()),
-        requests: requests.map(Requests),
-=======
         header: SealedHeader::new(header, seal),
         body: BlockBody {
             transactions,
             ommers,
             withdrawals: withdrawals.map(Withdrawals::new),
-            requests: requests.map(Requests),
-        },
->>>>>>> 1ba631ba
+            sidecars: Some(Default::default()),
+        requests: requests.map(Requests),},
     }
 }
 
