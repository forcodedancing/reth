name: lint

on:
  pull_request:
  merge_group:
  push:
    branches: [main]

env:
  CARGO_TERM_COLOR: always

jobs:
  clippy-binaries:
    name: clippy / ${{ matrix.network }}
    runs-on: ubuntu-latest
    timeout-minutes: 30
    strategy:
      matrix:
        include:
          - binary: reth
            network: ethereum
            extra-features: ""
          - binary: op-reth
            network: optimism
            extra-features: "opbnb"
          - binary: bsc-reth
            network: bsc
            extra-features: ""
    steps:
      - uses: actions/checkout@v4
      - uses: dtolnay/rust-toolchain@clippy
      - uses: Swatinem/rust-cache@v2
        with:
          cache-on-failure: true
      - run: cargo clippy --bin "${{ matrix.binary }}" --workspace --features "${{ matrix.network }} ${{ matrix.extra-features }} asm-keccak jemalloc jemalloc-prof min-error-logs min-warn-logs min-info-logs min-debug-logs min-trace-logs"
        env:
          RUSTFLAGS: -D warnings

#  clippy:
#    name: clippy
#    runs-on: ubuntu-latest
#    timeout-minutes: 30
#    steps:
#      - uses: actions/checkout@v4
#      - uses: dtolnay/rust-toolchain@clippy
#      - uses: Swatinem/rust-cache@v2
#        with:
#          cache-on-failure: true
#      - run: cargo clippy --workspace --lib --examples --tests --benches --all-features --locked
#        env:
#          RUSTFLAGS: -D warnings

  no-std:
    runs-on: ubuntu-latest
    timeout-minutes: 30
    steps:
      - uses: actions/checkout@v4
      - uses: dtolnay/rust-toolchain@stable
        with:
          target: riscv32imac-unknown-none-elf
      - uses: taiki-e/install-action@cargo-hack
      - uses: Swatinem/rust-cache@v2
        with:
          cache-on-failure: true
      - name: Run no_std checks
        run: .github/scripts/check_no_std.sh

  crate-checks:
    runs-on: ubuntu-latest
    timeout-minutes: 30
    steps:
      - uses: actions/checkout@v4
      - uses: dtolnay/rust-toolchain@stable
      - uses: taiki-e/install-action@cargo-hack
      - uses: Swatinem/rust-cache@v2
        with:
          cache-on-failure: true
      - run: cargo hack check

  msrv:
    name: MSRV / ${{ matrix.network }}
    runs-on: ubuntu-latest
    timeout-minutes: 30
    strategy:
      matrix:
        include:
          - binary: reth
            network: ethereum
            extra-features: ""
          - binary: op-reth
            network: optimism
            extra-features: "opbnb"
          - binary: bsc-reth
            network: bsc
            extra-features: ""
    steps:
      - uses: actions/checkout@v4
      - uses: dtolnay/rust-toolchain@master
        with:
          toolchain: "1.79" # MSRV
      - uses: Swatinem/rust-cache@v2
        with:
          cache-on-failure: true
      - run: cargo build --bin "${{ matrix.binary }}" --workspace --features "${{ matrix.network }} ${{ matrix.extra-features }}"
        env:
          RUSTFLAGS: -D warnings

  fmt:
    name: fmt
    runs-on: ubuntu-latest
    timeout-minutes: 30
    steps:
      - uses: actions/checkout@v4
      - uses: dtolnay/rust-toolchain@nightly
        with:
          components: rustfmt
      - run: cargo fmt --all --check

<<<<<<< HEAD
=======
  book:
    name: book
    runs-on: ubuntu-latest
    timeout-minutes: 30
    steps:
      - uses: actions/checkout@v4
      - uses: dtolnay/rust-toolchain@master
        with:
          toolchain: "1.79" # MSRV
      - uses: Swatinem/rust-cache@v2
        with:
          cache-on-failure: true
      - run: cargo build --bin reth --workspace --features ethereum
        env:
          RUSTFLAGS: -D warnings
      - run: ./book/cli/update.sh target/debug/reth
      - name: Check book changes
        run: git diff --exit-code

>>>>>>> d786b459
  codespell:
    runs-on: ubuntu-latest
    timeout-minutes: 30
    steps:
      - uses: actions/checkout@v4
      - uses: codespell-project/actions-codespell@v2
        with:
          skip: "*.json"

  grafana:
    runs-on: ubuntu-latest
    timeout-minutes: 30
    steps:
      - uses: actions/checkout@v4
      - name: Check dashboard JSON with jq
        uses: sergeysova/jq-action@v2
        with:
          cmd: jq empty etc/grafana/dashboards/overview.json

  lint-success:
    name: lint success
    runs-on: ubuntu-latest
    if: always()
<<<<<<< HEAD
    needs: [clippy-binaries, crate-checks, fmt, codespell, grafana]
=======
    needs:
      - clippy-binaries
      - clippy
      - crate-checks
      - docs
      - fmt
      - book
      - codespell
      - grafana
>>>>>>> d786b459
    timeout-minutes: 30
    steps:
      - name: Decide whether the needed jobs succeeded or failed
        uses: re-actors/alls-green@release/v1
        with:
          jobs: ${{ toJSON(needs) }}<|MERGE_RESOLUTION|>--- conflicted
+++ resolved
@@ -116,28 +116,6 @@
           components: rustfmt
       - run: cargo fmt --all --check
 
-<<<<<<< HEAD
-=======
-  book:
-    name: book
-    runs-on: ubuntu-latest
-    timeout-minutes: 30
-    steps:
-      - uses: actions/checkout@v4
-      - uses: dtolnay/rust-toolchain@master
-        with:
-          toolchain: "1.79" # MSRV
-      - uses: Swatinem/rust-cache@v2
-        with:
-          cache-on-failure: true
-      - run: cargo build --bin reth --workspace --features ethereum
-        env:
-          RUSTFLAGS: -D warnings
-      - run: ./book/cli/update.sh target/debug/reth
-      - name: Check book changes
-        run: git diff --exit-code
-
->>>>>>> d786b459
   codespell:
     runs-on: ubuntu-latest
     timeout-minutes: 30
@@ -161,19 +139,13 @@
     name: lint success
     runs-on: ubuntu-latest
     if: always()
-<<<<<<< HEAD
-    needs: [clippy-binaries, crate-checks, fmt, codespell, grafana]
-=======
     needs:
       - clippy-binaries
-      - clippy
       - crate-checks
       - docs
       - fmt
-      - book
       - codespell
       - grafana
->>>>>>> d786b459
     timeout-minutes: 30
     steps:
       - name: Decide whether the needed jobs succeeded or failed
