--- conflicted
+++ resolved
@@ -29,12 +29,7 @@
       - uses: Swatinem/rust-cache@v2
         with:
           cache-on-failure: true
-<<<<<<< HEAD
-      - run:
-          cargo clippy --bin "${{ matrix.binary }}" --workspace --features "${{ matrix.network }} ${{ matrix.extra-features }} asm-keccak jemalloc jemalloc-prof min-error-logs min-warn-logs min-info-logs min-debug-logs min-trace-logs"
-=======
-      - run: cargo clippy --bin "${{ matrix.binary }}" --workspace --features "${{ matrix.network }} asm-keccak jemalloc jemalloc-prof min-error-logs min-warn-logs min-info-logs min-debug-logs min-trace-logs"
->>>>>>> aadf5353
+      - run: cargo clippy --bin "${{ matrix.binary }}" --workspace --features "${{ matrix.network }} ${{ matrix.extra-features }} asm-keccak jemalloc jemalloc-prof min-error-logs min-warn-logs min-info-logs min-debug-logs min-trace-logs"
         env:
           RUSTFLAGS: -D warnings
 
