# Runs integration tests.

name: integration

on:
  pull_request:
    branches: [ main, develop ]
  merge_group:
  push:
    branches: [ main ]

env:
  CARGO_TERM_COLOR: always
  SEED: rustethereumethereumrust

concurrency:
  group: ${{ github.workflow }}-${{ github.head_ref || github.run_id }}
  cancel-in-progress: true

jobs:
  test:
    name: test / ${{ matrix.network }}
    runs-on: [ bnb-chain-ap-qa-cicd-runners ]
    env:
      RUST_BACKTRACE: 1
    strategy:
      matrix:
        include:
          - network: ethereum
            extra-features: ""
          - network: optimism
            extra-features: "opbnb"
          - network: bsc
            extra-features: ""
    timeout-minutes: 60
    steps:
      - uses: actions/checkout@v4
      - uses: dtolnay/rust-toolchain@stable
      - name: Install Geth
        run: .github/scripts/install_geth.sh
      - uses: taiki-e/install-action@nextest
      - uses: Swatinem/rust-cache@v2
        with:
          cache-on-failure: true
      - if: matrix.network == 'ethereum'
        name: Run tests
        run: |
          cargo nextest run \
<<<<<<< HEAD
            --locked --features "asm-keccak ${{ matrix.network }} ${{ matrix.extra-features }}" \
            --workspace --exclude examples --exclude ef-tests \
=======
            --locked --features "asm-keccak ${{ matrix.network }}" \
            --workspace --exclude ef-tests \
>>>>>>> 31e24708
            -E "kind(test)"
      - if: matrix.network == 'optimism'
        name: Run tests
        run: |
          cargo nextest run \
            --locked -p reth-node-optimism --features "optimism ${{ matrix.extra-features }}"
      - if: matrix.network == 'bsc'
        name: Run tests
        run: |
          cargo nextest run \
            --locked -p reth-node-bsc --features "bsc ${{ matrix.extra-features }}" \
            -E "kind(test)"

  sync:
    name: sync / 100k blocks
    # Only run sync tests in merge groups
    if: github.event_name == 'merge_group'
    runs-on: [ bnb-chain-ap-qa-cicd-runners ]
    env:
      RUST_LOG: info,sync=error
      RUST_BACKTRACE: 1
    timeout-minutes: 60
    steps:
      - uses: actions/checkout@v4
      - uses: dtolnay/rust-toolchain@stable
      - uses: Swatinem/rust-cache@v2
        with:
          cache-on-failure: true
      - name: Run sync
        run: |
          cargo run --release --features asm-keccak,jemalloc,min-error-logs --bin reth \
            -- node \
            --debug.tip 0x91c90676cab257a59cd956d7cb0bceb9b1a71d79755c23c7277a0697ccfaf8c4 \
            --debug.max-block 100000 \
            --debug.terminate
      - name: Verify the target block hash
        run: |
          cargo run --release --bin reth \
            -- db get static-file headers 100000 \
            | grep 0x91c90676cab257a59cd956d7cb0bceb9b1a71d79755c23c7277a0697ccfaf8c4
      - name: Run stage unwind for 100 blocks
        run: |
          cargo run --release --bin reth \
            -- stage unwind num-blocks 100

  integration-success:
    name: integration success
    runs-on: ubuntu-latest
    if: always()
    needs: [ test ]
    timeout-minutes: 30
    steps:
      - name: Decide whether the needed jobs succeeded or failed
        uses: re-actors/alls-green@release/v1
        with:
          jobs: ${{ toJSON(needs) }}<|MERGE_RESOLUTION|>--- conflicted
+++ resolved
@@ -46,13 +46,8 @@
         name: Run tests
         run: |
           cargo nextest run \
-<<<<<<< HEAD
             --locked --features "asm-keccak ${{ matrix.network }} ${{ matrix.extra-features }}" \
-            --workspace --exclude examples --exclude ef-tests \
-=======
-            --locked --features "asm-keccak ${{ matrix.network }}" \
             --workspace --exclude ef-tests \
->>>>>>> 31e24708
             -E "kind(test)"
       - if: matrix.network == 'optimism'
         name: Run tests
