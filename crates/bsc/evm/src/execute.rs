--- conflicted
+++ resolved
@@ -326,30 +326,21 @@
         ancestor: Option<&HashMap<B256, Header>>,
     ) -> Result<BscExecuteOutput, BlockExecutionError> {
         // 1. get parent header and snapshot
-<<<<<<< HEAD
-        debug!("AAAAAA");
-        let parent = if let Some(m) = ancestor_blocks { m.get(&block.parent_hash) } else { None };
-        let parent =
-            if let Some(p) = parent { p } else { &(self.get_header_by_hash(block.parent_hash)?) };
-=======
+        debug!("AAAA");
         let parent = &(self.get_header_by_hash(block.parent_hash, ancestor)?);
->>>>>>> 41b4ce81
         let snapshot_reader = SnapshotReader::new(self.provider.clone(), self.parlia.clone());
         let snap = &(snapshot_reader.snapshot(parent, ancestor)?);
 
-        debug!("BBBBBB");
+        debug!("BBBB");
         // 2. prepare state on new block
-<<<<<<< HEAD
-        self.on_new_block(&block.header, parent, ancestor_blocks, snap)?;
-=======
         self.on_new_block(&block.header, parent, ancestor, snap)?;
->>>>>>> 41b4ce81
-
-        debug!("CCCCCC");
+
+        debug!("CCCC");
         // 3. get data from contracts before execute transactions
         let post_execution_input =
             self.do_system_call_before_execution(&block.header, total_difficulty, parent)?;
 
+        debug!("DDDD");
         // 4. execute normal transactions
         let env = self.evm_env_for_block(&block.header, total_difficulty);
 
@@ -358,11 +349,13 @@
             self.upgrade_system_contracts(block.number, block.timestamp, parent.timestamp)?;
         }
 
+        debug!("EEEE");
         let (mut system_txs, mut receipts, mut gas_used) = {
             let evm = self.executor.evm_config.evm_with_env(&mut self.state, env.clone());
             self.executor.execute_pre_and_transactions(block, evm)
         }?;
 
+        debug!("FFFF");
         // 5. apply post execution changes
         self.post_execution(
             block,
@@ -376,6 +369,7 @@
             env,
         )?;
 
+        debug!("GGGG");
         if snap.block_number % CHECKPOINT_INTERVAL == 0 {
             Ok(BscExecuteOutput { receipts, gas_used, snapshot: Some(snap.clone()) })
         } else {
@@ -394,6 +388,7 @@
                 .header_by_number(0)
                 .map_err(|err| BscBlockExecutionError::ProviderInnerError { error: err.into() })?
                 .ok_or_else(|| {
+                    debug!("UU22");
                     BscBlockExecutionError::UnknownHeader { block_hash: B256::ZERO }.into()
                 });
         }
@@ -875,32 +870,12 @@
 
             // No snapshot for this header, gather the header and move backward
             skip_headers.push(header.clone());
-<<<<<<< HEAD
-            let mut found = false;
-            if let Some(ancestor) = ancestor {
-                if let Some(h) = ancestor.get(&header.parent_hash) {
-                    found = true;
-                    block_number = h.number;
-                    block_hash = header.parent_hash;
-                    header = h.clone();
-                }
-            }
-            if !found {
-                if let Ok(h) = self.get_header_by_hash(header.parent_hash) {
-                    found = true;
-                    block_number = h.number;
-                    block_hash = header.parent_hash;
-                    header = h;
-                }
-            }
-            if !found {
-=======
             if let Ok(h) = self.get_header_by_hash(header.parent_hash, ancestor) {
                 block_number = h.number;
                 block_hash = header.parent_hash;
                 header = h;
             } else {
->>>>>>> 41b4ce81
+                debug!("UU11");
                 return Err(
                     BscBlockExecutionError::UnknownHeader { block_hash: header.parent_hash }.into()
                 )
