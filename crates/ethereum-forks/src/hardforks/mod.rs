--- conflicted
+++ resolved
@@ -2,18 +2,8 @@
 mod ethereum;
 pub use ethereum::EthereumHardforks;
 
-<<<<<<< HEAD
-/// Optimism helper methods
-mod optimism;
-pub use optimism::OptimismHardforks;
+use crate::{ForkCondition, ForkFilter, ForkId, Hardfork, Head};
 
-mod bsc;
-pub use bsc::BscHardforks;
-
-use crate::{ForkCondition, Hardfork};
-=======
-use crate::{ForkCondition, ForkFilter, ForkId, Hardfork, Head};
->>>>>>> 1ba631ba
 #[cfg(feature = "std")]
 use rustc_hash::FxHashMap;
 #[cfg(feature = "std")]
