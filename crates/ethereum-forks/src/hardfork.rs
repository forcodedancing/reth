use alloy_chains::Chain;
#[cfg(feature = "serde")]
use serde::{Deserialize, Serialize};
use std::{fmt::Display, str::FromStr};

/// Represents the consensus type of a blockchain fork.
///
/// This enum defines two variants: `ProofOfWork` for hardforks that use a proof-of-work consensus
/// mechanism, and `ProofOfStake` for hardforks that use a proof-of-stake consensus mechanism.
#[derive(Debug, Copy, Clone, Eq, PartialEq)]
pub enum ConsensusType {
    /// Indicates a proof-of-work consensus mechanism.
    ProofOfWork,
    /// Indicates a proof-of-stake consensus mechanism.
    ProofOfStake,
}

/// The name of an Ethereum hardfork.
#[cfg_attr(feature = "serde", derive(Serialize, Deserialize))]
#[derive(Debug, Copy, Clone, Eq, PartialEq, PartialOrd, Ord, Hash)]
#[non_exhaustive]
pub enum Hardfork {
    /// Frontier: <https://blog.ethereum.org/2015/03/03/ethereum-launch-process>.
    Frontier,
    /// Homestead: <https://github.com/ethereum/execution-specs/blob/master/network-upgrades/mainnet-upgrades/homestead.md>.
    Homestead,
    /// The DAO fork: <https://github.com/ethereum/execution-specs/blob/master/network-upgrades/mainnet-upgrades/dao-fork.md>.
    Dao,
    /// Tangerine: <https://github.com/ethereum/execution-specs/blob/master/network-upgrades/mainnet-upgrades/tangerine-whistle.md>.
    Tangerine,
    /// Spurious Dragon: <https://github.com/ethereum/execution-specs/blob/master/network-upgrades/mainnet-upgrades/spurious-dragon.md>.
    SpuriousDragon,
    /// Byzantium: <https://github.com/ethereum/execution-specs/blob/master/network-upgrades/mainnet-upgrades/byzantium.md>.
    Byzantium,
    /// Constantinople: <https://github.com/ethereum/execution-specs/blob/master/network-upgrades/mainnet-upgrades/constantinople.md>.
    Constantinople,
    /// Petersburg: <https://github.com/ethereum/execution-specs/blob/master/network-upgrades/mainnet-upgrades/petersburg.md>.
    Petersburg,
    /// Istanbul: <https://github.com/ethereum/execution-specs/blob/master/network-upgrades/mainnet-upgrades/istanbul.md>.
    Istanbul,
    /// Muir Glacier: <https://github.com/ethereum/execution-specs/blob/master/network-upgrades/mainnet-upgrades/muir-glacier.md>.
    MuirGlacier,
    /// Berlin: <https://github.com/ethereum/execution-specs/blob/master/network-upgrades/mainnet-upgrades/berlin.md>.
    Berlin,
    /// London: <https://github.com/ethereum/execution-specs/blob/master/network-upgrades/mainnet-upgrades/london.md>.
    London,
    /// Arrow Glacier: <https://github.com/ethereum/execution-specs/blob/master/network-upgrades/mainnet-upgrades/arrow-glacier.md>.
    ArrowGlacier,
    /// Gray Glacier: <https://github.com/ethereum/execution-specs/blob/master/network-upgrades/mainnet-upgrades/gray-glacier.md>.
    GrayGlacier,
    /// Paris: <https://github.com/ethereum/execution-specs/blob/master/network-upgrades/mainnet-upgrades/paris.md>.
    Paris,
    /// Bedrock: <https://blog.oplabs.co/introducing-optimism-bedrock>.
    #[cfg(feature = "optimism")]
    Bedrock,
    /// Regolith: <https://github.com/ethereum-optimism/specs/blob/main/specs/protocol/superchain-upgrades.md#regolith>.
    #[cfg(feature = "optimism")]
    Regolith,
    /// Shanghai: <https://github.com/ethereum/execution-specs/blob/master/network-upgrades/mainnet-upgrades/shanghai.md>.
    Shanghai,
    /// Canyon:
    /// <https://github.com/ethereum-optimism/specs/blob/main/specs/protocol/superchain-upgrades.md#canyon>.
    #[cfg(feature = "optimism")]
    Canyon,
    // ArbOS11,
    /// Cancun.
    Cancun,
    /// Ecotone: <https://github.com/ethereum-optimism/specs/blob/main/specs/protocol/superchain-upgrades.md#ecotone>.
    #[cfg(feature = "optimism")]
    Ecotone,
    // ArbOS20Atlas,

    // Upcoming
    /// Prague: <https://github.com/ethereum/execution-specs/blob/master/network-upgrades/mainnet-upgrades/prague.md>
    Prague,
    /// Fjord: <https://github.com/ethereum-optimism/specs/blob/main/specs/protocol/superchain-upgrades.md#fjord>
    #[cfg(feature = "optimism")]
    Fjord,

<<<<<<< HEAD
    /// BSC Ramanujan hardfork
    Ramanujan,

    /// BSC Niels hardfork
    Niels,

    /// BSC MirrorSync hardfork
    MirrorSync,

    /// BSC Bruno hardfork
    Bruno,

    /// BSC Euler hardfork
    Euler,

    /// BSC Nano hardfork
    Nano,

    /// BSC Moran hardfork
    Moran,

    /// BSC Gibbs hardfork
    Gibbs,

    /// BSC Planck hardfork
    Planck,

    /// BSC Luban hardfork
    Luban,

    /// BSC Plato hardfork
    Plato,

    /// BSC Hertz hardfork
    Hertz,

    /// BSC Hertzfix hardfork
    Hertzfix,

    /// BSC Kepler hardfork
    Kepler,

    /// BSC Feynman hardfork
    Feynman,

    /// BSC FeynmanFix hardfork
=======
    // BSC hardfork
    Ramanujan,
    Niels,
    MirrorSync,
    Bruno,
    Euler,
    Gibbs,
    Nano,
    Moran,
    Planck,
    Luban,
    Plato,
    Hertz,
    HertzFix,
    Kepler,
    Feynman,
>>>>>>> fede7b91
    FeynmanFix,
}

impl Hardfork {
    /// Retrieves the consensus type for the specified hardfork.
    pub fn consensus_type(&self) -> ConsensusType {
        if *self >= Hardfork::Paris {
            ConsensusType::ProofOfStake
        } else {
            ConsensusType::ProofOfWork
        }
    }

    /// Checks if the hardfork uses Proof of Stake consensus.
    pub fn is_proof_of_stake(&self) -> bool {
        matches!(self.consensus_type(), ConsensusType::ProofOfStake)
    }

    /// Checks if the hardfork uses Proof of Work consensus.
    pub fn is_proof_of_work(&self) -> bool {
        matches!(self.consensus_type(), ConsensusType::ProofOfWork)
    }

    /// Retrieves the activation block for the specified hardfork on the given chain.
    pub fn activation_block(&self, chain: Chain) -> Option<u64> {
        if chain == Chain::mainnet() {
            return self.mainnet_activation_block();
        }
        if chain == Chain::sepolia() {
            return self.sepolia_activation_block();
        }
        if chain == Chain::holesky() {
            return self.holesky_activation_block();
        }

        #[cfg(feature = "optimism")]
        {
            if chain == Chain::base_sepolia() {
                return self.base_sepolia_activation_block();
            }
            if chain == Chain::base_mainnet() {
                return self.base_mainnet_activation_block();
            }
        }

        None
    }

    /// Retrieves the activation block for the specified hardfork on the Ethereum mainnet.
    pub fn mainnet_activation_block(&self) -> Option<u64> {
        #[allow(unreachable_patterns)]
        match self {
            Hardfork::Frontier => Some(0),
            Hardfork::Homestead => Some(1150000),
            Hardfork::Dao => Some(1920000),
            Hardfork::Tangerine => Some(2463000),
            Hardfork::SpuriousDragon => Some(2675000),
            Hardfork::Byzantium => Some(4370000),
            Hardfork::Constantinople => Some(7280000),
            Hardfork::Petersburg => Some(7280000),
            Hardfork::Istanbul => Some(9069000),
            Hardfork::MuirGlacier => Some(9200000),
            Hardfork::Berlin => Some(12244000),
            Hardfork::London => Some(12965000),
            Hardfork::ArrowGlacier => Some(13773000),
            Hardfork::GrayGlacier => Some(15050000),
            Hardfork::Paris => Some(15537394),
            Hardfork::Shanghai => Some(17034870),
            Hardfork::Cancun => Some(19426587),

            _ => None,
        }
    }

    /// Retrieves the activation block for the specified hardfork on the Sepolia testnet.
    pub fn sepolia_activation_block(&self) -> Option<u64> {
        #[allow(unreachable_patterns)]
        match self {
            Hardfork::Paris => Some(1735371),
            Hardfork::Shanghai => Some(2990908),
            Hardfork::Cancun => Some(5187023),
            Hardfork::Frontier => Some(0),
            Hardfork::Homestead => Some(0),
            Hardfork::Dao => Some(0),
            Hardfork::Tangerine => Some(0),
            Hardfork::SpuriousDragon => Some(0),
            Hardfork::Byzantium => Some(0),
            Hardfork::Constantinople => Some(0),
            Hardfork::Petersburg => Some(0),
            Hardfork::Istanbul => Some(0),
            Hardfork::MuirGlacier => Some(0),
            Hardfork::Berlin => Some(0),
            Hardfork::London => Some(0),
            Hardfork::ArrowGlacier => Some(0),
            Hardfork::GrayGlacier => Some(0),
            _ => None,
        }
    }

    /// Retrieves the activation block for the specified hardfork on the Arbitrum Sepolia testnet.
    pub fn arbitrum_sepolia_activation_block(&self) -> Option<u64> {
        #[allow(unreachable_patterns)]
        match self {
            Hardfork::Frontier => Some(0),
            Hardfork::Homestead => Some(0),
            Hardfork::Dao => Some(0),
            Hardfork::Tangerine => Some(0),
            Hardfork::SpuriousDragon => Some(0),
            Hardfork::Byzantium => Some(0),
            Hardfork::Constantinople => Some(0),
            Hardfork::Petersburg => Some(0),
            Hardfork::Istanbul => Some(0),
            Hardfork::MuirGlacier => Some(0),
            Hardfork::Berlin => Some(0),
            Hardfork::London => Some(0),
            Hardfork::ArrowGlacier => Some(0),
            Hardfork::GrayGlacier => Some(0),
            Hardfork::Paris => Some(0),
            Hardfork::Shanghai => Some(10653737),
            // Hardfork::ArbOS11 => Some(10653737),
            Hardfork::Cancun => Some(18683405),
            // Hardfork::ArbOS20Atlas => Some(18683405),
            _ => None,
        }
    }

    /// Retrieves the activation block for the specified hardfork on the Arbitrum One mainnet.
    pub fn arbitrum_activation_block(&self) -> Option<u64> {
        #[allow(unreachable_patterns)]
        match self {
            Hardfork::Frontier => Some(0),
            Hardfork::Homestead => Some(0),
            Hardfork::Dao => Some(0),
            Hardfork::Tangerine => Some(0),
            Hardfork::SpuriousDragon => Some(0),
            Hardfork::Byzantium => Some(0),
            Hardfork::Constantinople => Some(0),
            Hardfork::Petersburg => Some(0),
            Hardfork::Istanbul => Some(0),
            Hardfork::MuirGlacier => Some(0),
            Hardfork::Berlin => Some(0),
            Hardfork::London => Some(0),
            Hardfork::ArrowGlacier => Some(0),
            Hardfork::GrayGlacier => Some(0),
            Hardfork::Paris => Some(0),
            Hardfork::Shanghai => Some(184097479),
            // Hardfork::ArbOS11 => Some(184097479),
            Hardfork::Cancun => Some(190301729),
            // Hardfork::ArbOS20Atlas => Some(190301729),
            _ => None,
        }
    }

    /// Retrieves the activation block for the specified hardfork on the Base Sepolia testnet.
    #[cfg(feature = "optimism")]
    pub fn base_sepolia_activation_block(&self) -> Option<u64> {
        #[allow(unreachable_patterns)]
        match self {
            Hardfork::Frontier => Some(0),
            Hardfork::Homestead => Some(0),
            Hardfork::Dao => Some(0),
            Hardfork::Tangerine => Some(0),
            Hardfork::SpuriousDragon => Some(0),
            Hardfork::Byzantium => Some(0),
            Hardfork::Constantinople => Some(0),
            Hardfork::Petersburg => Some(0),
            Hardfork::Istanbul => Some(0),
            Hardfork::MuirGlacier => Some(0),
            Hardfork::Berlin => Some(0),
            Hardfork::London => Some(0),
            Hardfork::ArrowGlacier => Some(0),
            Hardfork::GrayGlacier => Some(0),
            Hardfork::Paris => Some(0),
            Hardfork::Bedrock => Some(0),
            Hardfork::Regolith => Some(0),
            Hardfork::Shanghai => Some(2106456),
            Hardfork::Canyon => Some(2106456),
            Hardfork::Cancun => Some(6383256),
            Hardfork::Ecotone => Some(6383256),
            _ => None,
        }
    }

    /// Retrieves the activation block for the specified hardfork on the Base mainnet.
    #[cfg(feature = "optimism")]
    pub fn base_mainnet_activation_block(&self) -> Option<u64> {
        #[allow(unreachable_patterns)]
        match self {
            Hardfork::Frontier => Some(0),
            Hardfork::Homestead => Some(0),
            Hardfork::Dao => Some(0),
            Hardfork::Tangerine => Some(0),
            Hardfork::SpuriousDragon => Some(0),
            Hardfork::Byzantium => Some(0),
            Hardfork::Constantinople => Some(0),
            Hardfork::Petersburg => Some(0),
            Hardfork::Istanbul => Some(0),
            Hardfork::MuirGlacier => Some(0),
            Hardfork::Berlin => Some(0),
            Hardfork::London => Some(0),
            Hardfork::ArrowGlacier => Some(0),
            Hardfork::GrayGlacier => Some(0),
            Hardfork::Paris => Some(0),
            Hardfork::Bedrock => Some(0),
            Hardfork::Regolith => Some(0),
            Hardfork::Shanghai => Some(9101527),
            Hardfork::Canyon => Some(9101527),
            Hardfork::Cancun => Some(11188936),
            Hardfork::Ecotone => Some(11188936),
            _ => None,
        }
    }

    /// Retrieves the activation block for the specified hardfork on the holesky testnet.
    fn holesky_activation_block(&self) -> Option<u64> {
        #[allow(unreachable_patterns)]
        match self {
            Hardfork::Dao => Some(0),
            Hardfork::Tangerine => Some(0),
            Hardfork::SpuriousDragon => Some(0),
            Hardfork::Byzantium => Some(0),
            Hardfork::Constantinople => Some(0),
            Hardfork::Petersburg => Some(0),
            Hardfork::Istanbul => Some(0),
            Hardfork::MuirGlacier => Some(0),
            Hardfork::Berlin => Some(0),
            Hardfork::London => Some(0),
            Hardfork::ArrowGlacier => Some(0),
            Hardfork::GrayGlacier => Some(0),
            Hardfork::Paris => Some(0),
            Hardfork::Shanghai => Some(6698),
            Hardfork::Cancun => Some(894733),
            _ => None,
        }
    }

    /// Retrieves the activation timestamp for the specified hardfork on the given chain.
    pub fn activation_timestamp(&self, chain: Chain) -> Option<u64> {
        if chain == Chain::mainnet() {
            return self.mainnet_activation_timestamp();
        }
        if chain == Chain::sepolia() {
            return self.sepolia_activation_timestamp();
        }
        if chain == Chain::holesky() {
            return self.holesky_activation_timestamp();
        }
        #[cfg(feature = "optimism")]
        {
            if chain == Chain::base_sepolia() {
                return self.base_sepolia_activation_timestamp();
            }
            if chain == Chain::base_mainnet() {
                return self.base_mainnet_activation_timestamp();
            }
        }

        None
    }

    /// Retrieves the activation timestamp for the specified hardfork on the Ethereum mainnet.
    pub fn mainnet_activation_timestamp(&self) -> Option<u64> {
        #[allow(unreachable_patterns)]
        match self {
            Hardfork::Frontier => Some(1438226773),
            Hardfork::Homestead => Some(1457938193),
            Hardfork::Dao => Some(1468977640),
            Hardfork::Tangerine => Some(1476753571),
            Hardfork::SpuriousDragon => Some(1479788144),
            Hardfork::Byzantium => Some(1508131331),
            Hardfork::Constantinople => Some(1551340324),
            Hardfork::Petersburg => Some(1551340324),
            Hardfork::Istanbul => Some(1575807909),
            Hardfork::MuirGlacier => Some(1577953849),
            Hardfork::Berlin => Some(1618481223),
            Hardfork::London => Some(1628166822),
            Hardfork::ArrowGlacier => Some(1639036523),
            Hardfork::GrayGlacier => Some(1656586444),
            Hardfork::Paris => Some(1663224162),
            Hardfork::Shanghai => Some(1681338455),
            Hardfork::Cancun => Some(1710338135),

            // upcoming hardforks
            _ => None,
        }
    }

    /// Retrieves the activation timestamp for the specified hardfork on the Sepolia testnet.
    pub fn sepolia_activation_timestamp(&self) -> Option<u64> {
        #[allow(unreachable_patterns)]
        match self {
            Hardfork::Frontier => Some(1633267481),
            Hardfork::Homestead => Some(1633267481),
            Hardfork::Dao => Some(1633267481),
            Hardfork::Tangerine => Some(1633267481),
            Hardfork::SpuriousDragon => Some(1633267481),
            Hardfork::Byzantium => Some(1633267481),
            Hardfork::Constantinople => Some(1633267481),
            Hardfork::Petersburg => Some(1633267481),
            Hardfork::Istanbul => Some(1633267481),
            Hardfork::MuirGlacier => Some(1633267481),
            Hardfork::Berlin => Some(1633267481),
            Hardfork::London => Some(1633267481),
            Hardfork::ArrowGlacier => Some(1633267481),
            Hardfork::GrayGlacier => Some(1633267481),
            Hardfork::Paris => Some(1633267481),
            Hardfork::Shanghai => Some(1677557088),
            Hardfork::Cancun => Some(1706655072),
            _ => None,
        }
    }

    /// Retrieves the activation timestamp for the specified hardfork on the Holesky testnet.
    pub fn holesky_activation_timestamp(&self) -> Option<u64> {
        #[allow(unreachable_patterns)]
        match self {
            Hardfork::Shanghai => Some(1696000704),
            Hardfork::Cancun => Some(1707305664),
            Hardfork::Frontier => Some(1695902100),
            Hardfork::Homestead => Some(1695902100),
            Hardfork::Dao => Some(1695902100),
            Hardfork::Tangerine => Some(1695902100),
            Hardfork::SpuriousDragon => Some(1695902100),
            Hardfork::Byzantium => Some(1695902100),
            Hardfork::Constantinople => Some(1695902100),
            Hardfork::Petersburg => Some(1695902100),
            Hardfork::Istanbul => Some(1695902100),
            Hardfork::MuirGlacier => Some(1695902100),
            Hardfork::Berlin => Some(1695902100),
            Hardfork::London => Some(1695902100),
            Hardfork::ArrowGlacier => Some(1695902100),
            Hardfork::GrayGlacier => Some(1695902100),
            Hardfork::Paris => Some(1695902100),
            _ => None,
        }
    }

    /// Retrieves the activation timestamp for the specified hardfork on the Arbitrum Sepolia
    /// testnet.
    pub fn arbitrum_sepolia_activation_timestamp(&self) -> Option<u64> {
        #[allow(unreachable_patterns)]
        match self {
            Hardfork::Frontier => Some(1692726996),
            Hardfork::Homestead => Some(1692726996),
            Hardfork::Dao => Some(1692726996),
            Hardfork::Tangerine => Some(1692726996),
            Hardfork::SpuriousDragon => Some(1692726996),
            Hardfork::Byzantium => Some(1692726996),
            Hardfork::Constantinople => Some(1692726996),
            Hardfork::Petersburg => Some(1692726996),
            Hardfork::Istanbul => Some(1692726996),
            Hardfork::MuirGlacier => Some(1692726996),
            Hardfork::Berlin => Some(1692726996),
            Hardfork::London => Some(1692726996),
            Hardfork::ArrowGlacier => Some(1692726996),
            Hardfork::GrayGlacier => Some(1692726996),
            Hardfork::Paris => Some(1692726996),
            Hardfork::Shanghai => Some(1706634000),
            // Hardfork::ArbOS11 => Some(1706634000),
            Hardfork::Cancun => Some(1709229600),
            // Hardfork::ArbOS20Atlas => Some(1709229600),
            _ => None,
        }
    }

    /// Retrieves the activation timestamp for the specified hardfork on the Arbitrum One mainnet.
    pub fn arbitrum_activation_timestamp(&self) -> Option<u64> {
        #[allow(unreachable_patterns)]
        match self {
            Hardfork::Frontier => Some(1622240000),
            Hardfork::Homestead => Some(1622240000),
            Hardfork::Dao => Some(1622240000),
            Hardfork::Tangerine => Some(1622240000),
            Hardfork::SpuriousDragon => Some(1622240000),
            Hardfork::Byzantium => Some(1622240000),
            Hardfork::Constantinople => Some(1622240000),
            Hardfork::Petersburg => Some(1622240000),
            Hardfork::Istanbul => Some(1622240000),
            Hardfork::MuirGlacier => Some(1622240000),
            Hardfork::Berlin => Some(1622240000),
            Hardfork::London => Some(1622240000),
            Hardfork::ArrowGlacier => Some(1622240000),
            Hardfork::GrayGlacier => Some(1622240000),
            Hardfork::Paris => Some(1622240000),
            Hardfork::Shanghai => Some(1708804873),
            // Hardfork::ArbOS11 => Some(1708804873),
            Hardfork::Cancun => Some(1710424089),
            // Hardfork::ArbOS20Atlas => Some(1710424089),
            _ => None,
        }
    }

    /// Retrieves the activation timestamp for the specified hardfork on the Base Sepolia testnet.
    #[cfg(feature = "optimism")]
    pub fn base_sepolia_activation_timestamp(&self) -> Option<u64> {
        #[allow(unreachable_patterns)]
        match self {
            Hardfork::Frontier => Some(1695768288),
            Hardfork::Homestead => Some(1695768288),
            Hardfork::Dao => Some(1695768288),
            Hardfork::Tangerine => Some(1695768288),
            Hardfork::SpuriousDragon => Some(1695768288),
            Hardfork::Byzantium => Some(1695768288),
            Hardfork::Constantinople => Some(1695768288),
            Hardfork::Petersburg => Some(1695768288),
            Hardfork::Istanbul => Some(1695768288),
            Hardfork::MuirGlacier => Some(1695768288),
            Hardfork::Berlin => Some(1695768288),
            Hardfork::London => Some(1695768288),
            Hardfork::ArrowGlacier => Some(1695768288),
            Hardfork::GrayGlacier => Some(1695768288),
            Hardfork::Paris => Some(1695768288),
            Hardfork::Bedrock => Some(1695768288),
            Hardfork::Regolith => Some(1695768288),
            Hardfork::Shanghai => Some(1699981200),
            Hardfork::Canyon => Some(1699981200),
            Hardfork::Cancun => Some(1708534800),
            Hardfork::Ecotone => Some(1708534800),
            _ => None,
        }
    }

    /// Retrieves the activation timestamp for the specified hardfork on the Base mainnet.
    #[cfg(feature = "optimism")]
    pub fn base_mainnet_activation_timestamp(&self) -> Option<u64> {
        #[allow(unreachable_patterns)]
        match self {
            Hardfork::Frontier => Some(1686789347),
            Hardfork::Homestead => Some(1686789347),
            Hardfork::Dao => Some(1686789347),
            Hardfork::Tangerine => Some(1686789347),
            Hardfork::SpuriousDragon => Some(1686789347),
            Hardfork::Byzantium => Some(1686789347),
            Hardfork::Constantinople => Some(1686789347),
            Hardfork::Petersburg => Some(1686789347),
            Hardfork::Istanbul => Some(1686789347),
            Hardfork::MuirGlacier => Some(1686789347),
            Hardfork::Berlin => Some(1686789347),
            Hardfork::London => Some(1686789347),
            Hardfork::ArrowGlacier => Some(1686789347),
            Hardfork::GrayGlacier => Some(1686789347),
            Hardfork::Paris => Some(1686789347),
            Hardfork::Bedrock => Some(1686789347),
            Hardfork::Regolith => Some(1686789347),
            Hardfork::Shanghai => Some(1704992401),
            Hardfork::Canyon => Some(1704992401),
            Hardfork::Cancun => Some(1710374401),
            Hardfork::Ecotone => Some(1710374401),
            _ => None,
        }
    }
}

impl FromStr for Hardfork {
    type Err = String;

    fn from_str(s: &str) -> Result<Self, Self::Err> {
        Ok(match s.to_lowercase().as_str() {
            "frontier" => Hardfork::Frontier,
            "homestead" => Hardfork::Homestead,
            "dao" => Hardfork::Dao,
            "tangerine" => Hardfork::Tangerine,
            "spuriousdragon" => Hardfork::SpuriousDragon,
            "byzantium" => Hardfork::Byzantium,
            "constantinople" => Hardfork::Constantinople,
            "petersburg" => Hardfork::Petersburg,
            "istanbul" => Hardfork::Istanbul,
            "muirglacier" => Hardfork::MuirGlacier,
            "berlin" => Hardfork::Berlin,
            "london" => Hardfork::London,
            "arrowglacier" => Hardfork::ArrowGlacier,
            "grayglacier" => Hardfork::GrayGlacier,
            "paris" => Hardfork::Paris,
            "shanghai" => Hardfork::Shanghai,
            "cancun" => Hardfork::Cancun,
            #[cfg(feature = "optimism")]
            "bedrock" => Hardfork::Bedrock,
            #[cfg(feature = "optimism")]
            "regolith" => Hardfork::Regolith,
            #[cfg(feature = "optimism")]
            "canyon" => Hardfork::Canyon,
            #[cfg(feature = "optimism")]
            "ecotone" => Hardfork::Ecotone,
            "prague" => Hardfork::Prague,
            // "arbos11" => Hardfork::ArbOS11,
            // "arbos20atlas" => Hardfork::ArbOS20Atlas,
            _ => return Err(format!("Unknown hardfork: {s}")),
        })
    }
}

impl Display for Hardfork {
    fn fmt(&self, f: &mut std::fmt::Formatter<'_>) -> std::fmt::Result {
        write!(f, "{self:?}")
    }
}

#[cfg(test)]
mod tests {
    use super::*;

    #[test]
    fn check_hardfork_from_str() {
        let hardfork_str = [
            "frOntier",
            "homEstead",
            "dao",
            "tAngerIne",
            "spurIousdrAgon",
            "byzAntium",
            "constantinople",
            "petersburg",
            "istanbul",
            "muirglacier",
            "bErlin",
            "lonDon",
            "arrowglacier",
            "grayglacier",
            "PARIS",
            "ShAnGhAI",
            "CaNcUn",
            "PrAguE",
        ];
        let expected_hardforks = [
            Hardfork::Frontier,
            Hardfork::Homestead,
            Hardfork::Dao,
            Hardfork::Tangerine,
            Hardfork::SpuriousDragon,
            Hardfork::Byzantium,
            Hardfork::Constantinople,
            Hardfork::Petersburg,
            Hardfork::Istanbul,
            Hardfork::MuirGlacier,
            Hardfork::Berlin,
            Hardfork::London,
            Hardfork::ArrowGlacier,
            Hardfork::GrayGlacier,
            Hardfork::Paris,
            Hardfork::Shanghai,
            Hardfork::Cancun,
            Hardfork::Prague,
        ];

        let hardforks: Vec<Hardfork> =
            hardfork_str.iter().map(|h| Hardfork::from_str(h).unwrap()).collect();

        assert_eq!(hardforks, expected_hardforks);
    }

    #[test]
    #[cfg(feature = "optimism")]
    fn check_op_hardfork_from_str() {
        let hardfork_str = ["beDrOck", "rEgOlITH", "cAnYoN", "eCoToNe"];
        let expected_hardforks =
            [Hardfork::Bedrock, Hardfork::Regolith, Hardfork::Canyon, Hardfork::Ecotone];

        let hardforks: Vec<Hardfork> =
            hardfork_str.iter().map(|h| Hardfork::from_str(h).unwrap()).collect();

        assert_eq!(hardforks, expected_hardforks);
    }

    #[test]
    fn check_nonexistent_hardfork_from_str() {
        assert!(Hardfork::from_str("not a hardfork").is_err());
    }

    #[test]
    fn check_consensus_type() {
        let pow_hardforks = [
            Hardfork::Frontier,
            Hardfork::Homestead,
            Hardfork::Dao,
            Hardfork::Tangerine,
            Hardfork::SpuriousDragon,
            Hardfork::Byzantium,
            Hardfork::Constantinople,
            Hardfork::Petersburg,
            Hardfork::Istanbul,
            Hardfork::MuirGlacier,
            Hardfork::Berlin,
            Hardfork::London,
            Hardfork::ArrowGlacier,
            Hardfork::GrayGlacier,
        ];

        let pos_hardforks = [Hardfork::Paris, Hardfork::Shanghai, Hardfork::Cancun];

        #[cfg(feature = "optimism")]
            let op_hardforks =
            [Hardfork::Bedrock, Hardfork::Regolith, Hardfork::Canyon, Hardfork::Ecotone];

        for hardfork in pow_hardforks.iter() {
            assert_eq!(hardfork.consensus_type(), ConsensusType::ProofOfWork);
            assert!(!hardfork.is_proof_of_stake());
            assert!(hardfork.is_proof_of_work());
        }

        for hardfork in pos_hardforks.iter() {
            assert_eq!(hardfork.consensus_type(), ConsensusType::ProofOfStake);
            assert!(hardfork.is_proof_of_stake());
            assert!(!hardfork.is_proof_of_work());
        }

        #[cfg(feature = "optimism")]
        for hardfork in op_hardforks.iter() {
            assert_eq!(hardfork.consensus_type(), ConsensusType::ProofOfStake);
            assert!(hardfork.is_proof_of_stake());
            assert!(!hardfork.is_proof_of_work());
        }
    }
}<|MERGE_RESOLUTION|>--- conflicted
+++ resolved
@@ -77,7 +77,6 @@
     #[cfg(feature = "optimism")]
     Fjord,
 
-<<<<<<< HEAD
     /// BSC Ramanujan hardfork
     Ramanujan,
 
@@ -124,24 +123,6 @@
     Feynman,
 
     /// BSC FeynmanFix hardfork
-=======
-    // BSC hardfork
-    Ramanujan,
-    Niels,
-    MirrorSync,
-    Bruno,
-    Euler,
-    Gibbs,
-    Nano,
-    Moran,
-    Planck,
-    Luban,
-    Plato,
-    Hertz,
-    HertzFix,
-    Kepler,
-    Feynman,
->>>>>>> fede7b91
     FeynmanFix,
 }
 
@@ -732,7 +713,7 @@
         let pos_hardforks = [Hardfork::Paris, Hardfork::Shanghai, Hardfork::Cancun];
 
         #[cfg(feature = "optimism")]
-            let op_hardforks =
+        let op_hardforks =
             [Hardfork::Bedrock, Hardfork::Regolith, Hardfork::Canyon, Hardfork::Ecotone];
 
         for hardfork in pow_hardforks.iter() {
