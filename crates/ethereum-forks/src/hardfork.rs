use alloy_chains::Chain;
#[cfg(feature = "serde")]
use serde::{Deserialize, Serialize};
use std::{fmt::Display, str::FromStr};

/// Represents the consensus type of a blockchain fork.
///
/// This enum defines two variants: `ProofOfWork` for hardforks that use a proof-of-work consensus
/// mechanism, and `ProofOfStake` for hardforks that use a proof-of-stake consensus mechanism.
#[derive(Debug, Copy, Clone, Eq, PartialEq)]
pub enum ConsensusType {
    /// Indicates a proof-of-work consensus mechanism.
    ProofOfWork,
    /// Indicates a proof-of-stake consensus mechanism.
    ProofOfStake,
}

/// The name of an Ethereum hardfork.
#[cfg_attr(feature = "serde", derive(Serialize, Deserialize))]
#[derive(Debug, Copy, Clone, Eq, PartialEq, PartialOrd, Ord, Hash)]
#[non_exhaustive]
pub enum Hardfork {
    /// Frontier: <https://blog.ethereum.org/2015/03/03/ethereum-launch-process>.
    Frontier,
    /// Homestead: <https://github.com/ethereum/execution-specs/blob/master/network-upgrades/mainnet-upgrades/homestead.md>.
    Homestead,
    /// The DAO fork: <https://github.com/ethereum/execution-specs/blob/master/network-upgrades/mainnet-upgrades/dao-fork.md>.
    Dao,
    /// Tangerine: <https://github.com/ethereum/execution-specs/blob/master/network-upgrades/mainnet-upgrades/tangerine-whistle.md>.
    Tangerine,
    /// Spurious Dragon: <https://github.com/ethereum/execution-specs/blob/master/network-upgrades/mainnet-upgrades/spurious-dragon.md>.
    SpuriousDragon,
    /// Byzantium: <https://github.com/ethereum/execution-specs/blob/master/network-upgrades/mainnet-upgrades/byzantium.md>.
    Byzantium,
    /// Constantinople: <https://github.com/ethereum/execution-specs/blob/master/network-upgrades/mainnet-upgrades/constantinople.md>.
    Constantinople,
    /// Petersburg: <https://github.com/ethereum/execution-specs/blob/master/network-upgrades/mainnet-upgrades/petersburg.md>.
    Petersburg,
    /// Istanbul: <https://github.com/ethereum/execution-specs/blob/master/network-upgrades/mainnet-upgrades/istanbul.md>.
    Istanbul,
    /// Muir Glacier: <https://github.com/ethereum/execution-specs/blob/master/network-upgrades/mainnet-upgrades/muir-glacier.md>.
    MuirGlacier,
    /// Berlin: <https://github.com/ethereum/execution-specs/blob/master/network-upgrades/mainnet-upgrades/berlin.md>.
    Berlin,
    /// London: <https://github.com/ethereum/execution-specs/blob/master/network-upgrades/mainnet-upgrades/london.md>.
    London,
    /// Arrow Glacier: <https://github.com/ethereum/execution-specs/blob/master/network-upgrades/mainnet-upgrades/arrow-glacier.md>.
    ArrowGlacier,
    /// Gray Glacier: <https://github.com/ethereum/execution-specs/blob/master/network-upgrades/mainnet-upgrades/gray-glacier.md>.
    GrayGlacier,
    /// Paris: <https://github.com/ethereum/execution-specs/blob/master/network-upgrades/mainnet-upgrades/paris.md>.
    Paris,
    /// Bedrock: <https://blog.oplabs.co/introducing-optimism-bedrock>.
    #[cfg(feature = "optimism")]
    Bedrock,
    /// Regolith: <https://github.com/ethereum-optimism/specs/blob/main/specs/protocol/superchain-upgrades.md#regolith>.
    #[cfg(feature = "optimism")]
    Regolith,
    /// Shanghai: <https://github.com/ethereum/execution-specs/blob/master/network-upgrades/mainnet-upgrades/shanghai.md>.
    Shanghai,
    /// Canyon:
    /// <https://github.com/ethereum-optimism/specs/blob/main/specs/protocol/superchain-upgrades.md#canyon>.
    #[cfg(feature = "optimism")]
    Canyon,
    // ArbOS11,
    /// Cancun.
    Cancun,
    /// Ecotone: <https://github.com/ethereum-optimism/specs/blob/main/specs/protocol/superchain-upgrades.md#ecotone>.
    #[cfg(feature = "optimism")]
    Ecotone,
    // ArbOS20Atlas,

    // Upcoming
    /// Prague: <https://github.com/ethereum/execution-specs/blob/master/network-upgrades/mainnet-upgrades/prague.md>
    Prague,
<<<<<<< HEAD

    /// BSC Ramanujan hardfork
    Ramanujan,

    /// BSC Niels hardfork
    Niels,

    /// BSC MirrorSync hardfork
    MirrorSync,

    /// BSC Bruno hardfork
    Bruno,

    /// BSC Euler hardfork
    Euler,

    /// BSC Nano hardfork
    Nano,

    /// BSC Moran hardfork
    Moran,

    /// BSC Gibbs hardfork
    Gibbs,

    /// BSC Planck hardfork
    Planck,

    /// BSC Luban hardfork
    Luban,

    /// BSC Plato hardfork
    Plato,

    /// BSC Hertz hardfork
    Hertz,

    /// BSC Hertzfix hardfork
    Hertzfix,

    /// BSC Kepler hardfork
    Kepler,

    /// BSC Feynman hardfork
    Feynman,

    /// BSC FeynmanFix hardfork
    FeynmanFix,
=======
    /// Fjord: <https://github.com/ethereum-optimism/specs/blob/main/specs/protocol/superchain-upgrades.md#fjord>
    #[cfg(feature = "optimism")]
    Fjord,
>>>>>>> a44e0857
}

impl Hardfork {
    /// Retrieves the consensus type for the specified hardfork.
    pub fn consensus_type(&self) -> ConsensusType {
        if *self >= Hardfork::Paris {
            ConsensusType::ProofOfStake
        } else {
            ConsensusType::ProofOfWork
        }
    }

    /// Checks if the hardfork uses Proof of Stake consensus.
    pub fn is_proof_of_stake(&self) -> bool {
        matches!(self.consensus_type(), ConsensusType::ProofOfStake)
    }

    /// Checks if the hardfork uses Proof of Work consensus.
    pub fn is_proof_of_work(&self) -> bool {
        matches!(self.consensus_type(), ConsensusType::ProofOfWork)
    }

    /// Retrieves the activation block for the specified hardfork on the given chain.
    pub fn activation_block(&self, chain: Chain) -> Option<u64> {
        if chain == Chain::mainnet() {
            return self.mainnet_activation_block();
        }
        if chain == Chain::sepolia() {
            return self.sepolia_activation_block();
        }
        if chain == Chain::holesky() {
            return self.holesky_activation_block();
        }

        #[cfg(feature = "optimism")]
        {
            if chain == Chain::base_sepolia() {
                return self.base_sepolia_activation_block();
            }
            if chain == Chain::base_mainnet() {
                return self.base_mainnet_activation_block();
            }
        }

        None
    }

    /// Retrieves the activation block for the specified hardfork on the Ethereum mainnet.
    pub fn mainnet_activation_block(&self) -> Option<u64> {
        #[allow(unreachable_patterns)]
        match self {
            Hardfork::Frontier => Some(0),
            Hardfork::Homestead => Some(1150000),
            Hardfork::Dao => Some(1920000),
            Hardfork::Tangerine => Some(2463000),
            Hardfork::SpuriousDragon => Some(2675000),
            Hardfork::Byzantium => Some(4370000),
            Hardfork::Constantinople => Some(7280000),
            Hardfork::Petersburg => Some(7280000),
            Hardfork::Istanbul => Some(9069000),
            Hardfork::MuirGlacier => Some(9200000),
            Hardfork::Berlin => Some(12244000),
            Hardfork::London => Some(12965000),
            Hardfork::ArrowGlacier => Some(13773000),
            Hardfork::GrayGlacier => Some(15050000),
            Hardfork::Paris => Some(15537394),
            Hardfork::Shanghai => Some(17034870),
            Hardfork::Cancun => Some(19426587),

            _ => None,
        }
    }

    /// Retrieves the activation block for the specified hardfork on the Sepolia testnet.
    pub fn sepolia_activation_block(&self) -> Option<u64> {
        #[allow(unreachable_patterns)]
        match self {
            Hardfork::Paris => Some(1735371),
            Hardfork::Shanghai => Some(2990908),
            Hardfork::Cancun => Some(5187023),
            Hardfork::Frontier => Some(0),
            Hardfork::Homestead => Some(0),
            Hardfork::Dao => Some(0),
            Hardfork::Tangerine => Some(0),
            Hardfork::SpuriousDragon => Some(0),
            Hardfork::Byzantium => Some(0),
            Hardfork::Constantinople => Some(0),
            Hardfork::Petersburg => Some(0),
            Hardfork::Istanbul => Some(0),
            Hardfork::MuirGlacier => Some(0),
            Hardfork::Berlin => Some(0),
            Hardfork::London => Some(0),
            Hardfork::ArrowGlacier => Some(0),
            Hardfork::GrayGlacier => Some(0),
            _ => None,
        }
    }

    /// Retrieves the activation block for the specified hardfork on the Arbitrum Sepolia testnet.
    pub fn arbitrum_sepolia_activation_block(&self) -> Option<u64> {
        #[allow(unreachable_patterns)]
        match self {
            Hardfork::Frontier => Some(0),
            Hardfork::Homestead => Some(0),
            Hardfork::Dao => Some(0),
            Hardfork::Tangerine => Some(0),
            Hardfork::SpuriousDragon => Some(0),
            Hardfork::Byzantium => Some(0),
            Hardfork::Constantinople => Some(0),
            Hardfork::Petersburg => Some(0),
            Hardfork::Istanbul => Some(0),
            Hardfork::MuirGlacier => Some(0),
            Hardfork::Berlin => Some(0),
            Hardfork::London => Some(0),
            Hardfork::ArrowGlacier => Some(0),
            Hardfork::GrayGlacier => Some(0),
            Hardfork::Paris => Some(0),
            Hardfork::Shanghai => Some(10653737),
            // Hardfork::ArbOS11 => Some(10653737),
            Hardfork::Cancun => Some(18683405),
            // Hardfork::ArbOS20Atlas => Some(18683405),
            _ => None,
        }
    }

    /// Retrieves the activation block for the specified hardfork on the Arbitrum One mainnet.
    pub fn arbitrum_activation_block(&self) -> Option<u64> {
        #[allow(unreachable_patterns)]
        match self {
            Hardfork::Frontier => Some(0),
            Hardfork::Homestead => Some(0),
            Hardfork::Dao => Some(0),
            Hardfork::Tangerine => Some(0),
            Hardfork::SpuriousDragon => Some(0),
            Hardfork::Byzantium => Some(0),
            Hardfork::Constantinople => Some(0),
            Hardfork::Petersburg => Some(0),
            Hardfork::Istanbul => Some(0),
            Hardfork::MuirGlacier => Some(0),
            Hardfork::Berlin => Some(0),
            Hardfork::London => Some(0),
            Hardfork::ArrowGlacier => Some(0),
            Hardfork::GrayGlacier => Some(0),
            Hardfork::Paris => Some(0),
            Hardfork::Shanghai => Some(184097479),
            // Hardfork::ArbOS11 => Some(184097479),
            Hardfork::Cancun => Some(190301729),
            // Hardfork::ArbOS20Atlas => Some(190301729),
            _ => None,
        }
    }

    /// Retrieves the activation block for the specified hardfork on the Base Sepolia testnet.
    #[cfg(feature = "optimism")]
    pub fn base_sepolia_activation_block(&self) -> Option<u64> {
        #[allow(unreachable_patterns)]
        match self {
            Hardfork::Frontier => Some(0),
            Hardfork::Homestead => Some(0),
            Hardfork::Dao => Some(0),
            Hardfork::Tangerine => Some(0),
            Hardfork::SpuriousDragon => Some(0),
            Hardfork::Byzantium => Some(0),
            Hardfork::Constantinople => Some(0),
            Hardfork::Petersburg => Some(0),
            Hardfork::Istanbul => Some(0),
            Hardfork::MuirGlacier => Some(0),
            Hardfork::Berlin => Some(0),
            Hardfork::London => Some(0),
            Hardfork::ArrowGlacier => Some(0),
            Hardfork::GrayGlacier => Some(0),
            Hardfork::Paris => Some(0),
            Hardfork::Bedrock => Some(0),
            Hardfork::Regolith => Some(0),
            Hardfork::Shanghai => Some(2106456),
            Hardfork::Canyon => Some(2106456),
            Hardfork::Cancun => Some(6383256),
            Hardfork::Ecotone => Some(6383256),
            _ => None,
        }
    }

    /// Retrieves the activation block for the specified hardfork on the Base mainnet.
    #[cfg(feature = "optimism")]
    pub fn base_mainnet_activation_block(&self) -> Option<u64> {
        #[allow(unreachable_patterns)]
        match self {
            Hardfork::Frontier => Some(0),
            Hardfork::Homestead => Some(0),
            Hardfork::Dao => Some(0),
            Hardfork::Tangerine => Some(0),
            Hardfork::SpuriousDragon => Some(0),
            Hardfork::Byzantium => Some(0),
            Hardfork::Constantinople => Some(0),
            Hardfork::Petersburg => Some(0),
            Hardfork::Istanbul => Some(0),
            Hardfork::MuirGlacier => Some(0),
            Hardfork::Berlin => Some(0),
            Hardfork::London => Some(0),
            Hardfork::ArrowGlacier => Some(0),
            Hardfork::GrayGlacier => Some(0),
            Hardfork::Paris => Some(0),
            Hardfork::Bedrock => Some(0),
            Hardfork::Regolith => Some(0),
            Hardfork::Shanghai => Some(9101527),
            Hardfork::Canyon => Some(9101527),
            Hardfork::Cancun => Some(11188936),
            Hardfork::Ecotone => Some(11188936),
            _ => None,
        }
    }

    /// Retrieves the activation block for the specified hardfork on the holesky testnet.
    fn holesky_activation_block(&self) -> Option<u64> {
        #[allow(unreachable_patterns)]
        match self {
            Hardfork::Dao => Some(0),
            Hardfork::Tangerine => Some(0),
            Hardfork::SpuriousDragon => Some(0),
            Hardfork::Byzantium => Some(0),
            Hardfork::Constantinople => Some(0),
            Hardfork::Petersburg => Some(0),
            Hardfork::Istanbul => Some(0),
            Hardfork::MuirGlacier => Some(0),
            Hardfork::Berlin => Some(0),
            Hardfork::London => Some(0),
            Hardfork::ArrowGlacier => Some(0),
            Hardfork::GrayGlacier => Some(0),
            Hardfork::Paris => Some(0),
            Hardfork::Shanghai => Some(6698),
            Hardfork::Cancun => Some(894733),
            _ => None,
        }
    }

    /// Retrieves the activation timestamp for the specified hardfork on the given chain.
    pub fn activation_timestamp(&self, chain: Chain) -> Option<u64> {
        if chain == Chain::mainnet() {
            return self.mainnet_activation_timestamp();
        }
        if chain == Chain::sepolia() {
            return self.sepolia_activation_timestamp();
        }
        if chain == Chain::holesky() {
            return self.holesky_activation_timestamp();
        }
        #[cfg(feature = "optimism")]
        {
            if chain == Chain::base_sepolia() {
                return self.base_sepolia_activation_timestamp();
            }
            if chain == Chain::base_mainnet() {
                return self.base_mainnet_activation_timestamp();
            }
        }

        None
    }

    /// Retrieves the activation timestamp for the specified hardfork on the Ethereum mainnet.
    pub fn mainnet_activation_timestamp(&self) -> Option<u64> {
        #[allow(unreachable_patterns)]
        match self {
            Hardfork::Frontier => Some(1438226773),
            Hardfork::Homestead => Some(1457938193),
            Hardfork::Dao => Some(1468977640),
            Hardfork::Tangerine => Some(1476753571),
            Hardfork::SpuriousDragon => Some(1479788144),
            Hardfork::Byzantium => Some(1508131331),
            Hardfork::Constantinople => Some(1551340324),
            Hardfork::Petersburg => Some(1551340324),
            Hardfork::Istanbul => Some(1575807909),
            Hardfork::MuirGlacier => Some(1577953849),
            Hardfork::Berlin => Some(1618481223),
            Hardfork::London => Some(1628166822),
            Hardfork::ArrowGlacier => Some(1639036523),
            Hardfork::GrayGlacier => Some(1656586444),
            Hardfork::Paris => Some(1663224162),
            Hardfork::Shanghai => Some(1681338455),
            Hardfork::Cancun => Some(1710338135),

            // upcoming hardforks
            _ => None,
        }
    }

    /// Retrieves the activation timestamp for the specified hardfork on the Sepolia testnet.
    pub fn sepolia_activation_timestamp(&self) -> Option<u64> {
        #[allow(unreachable_patterns)]
        match self {
            Hardfork::Frontier => Some(1633267481),
            Hardfork::Homestead => Some(1633267481),
            Hardfork::Dao => Some(1633267481),
            Hardfork::Tangerine => Some(1633267481),
            Hardfork::SpuriousDragon => Some(1633267481),
            Hardfork::Byzantium => Some(1633267481),
            Hardfork::Constantinople => Some(1633267481),
            Hardfork::Petersburg => Some(1633267481),
            Hardfork::Istanbul => Some(1633267481),
            Hardfork::MuirGlacier => Some(1633267481),
            Hardfork::Berlin => Some(1633267481),
            Hardfork::London => Some(1633267481),
            Hardfork::ArrowGlacier => Some(1633267481),
            Hardfork::GrayGlacier => Some(1633267481),
            Hardfork::Paris => Some(1633267481),
            Hardfork::Shanghai => Some(1677557088),
            Hardfork::Cancun => Some(1706655072),
            _ => None,
        }
    }

    /// Retrieves the activation timestamp for the specified hardfork on the Holesky testnet.
    pub fn holesky_activation_timestamp(&self) -> Option<u64> {
        #[allow(unreachable_patterns)]
        match self {
            Hardfork::Shanghai => Some(1696000704),
            Hardfork::Cancun => Some(1707305664),
            Hardfork::Frontier => Some(1695902100),
            Hardfork::Homestead => Some(1695902100),
            Hardfork::Dao => Some(1695902100),
            Hardfork::Tangerine => Some(1695902100),
            Hardfork::SpuriousDragon => Some(1695902100),
            Hardfork::Byzantium => Some(1695902100),
            Hardfork::Constantinople => Some(1695902100),
            Hardfork::Petersburg => Some(1695902100),
            Hardfork::Istanbul => Some(1695902100),
            Hardfork::MuirGlacier => Some(1695902100),
            Hardfork::Berlin => Some(1695902100),
            Hardfork::London => Some(1695902100),
            Hardfork::ArrowGlacier => Some(1695902100),
            Hardfork::GrayGlacier => Some(1695902100),
            Hardfork::Paris => Some(1695902100),
            _ => None,
        }
    }

    /// Retrieves the activation timestamp for the specified hardfork on the Arbitrum Sepolia
    /// testnet.
    pub fn arbitrum_sepolia_activation_timestamp(&self) -> Option<u64> {
        #[allow(unreachable_patterns)]
        match self {
            Hardfork::Frontier => Some(1692726996),
            Hardfork::Homestead => Some(1692726996),
            Hardfork::Dao => Some(1692726996),
            Hardfork::Tangerine => Some(1692726996),
            Hardfork::SpuriousDragon => Some(1692726996),
            Hardfork::Byzantium => Some(1692726996),
            Hardfork::Constantinople => Some(1692726996),
            Hardfork::Petersburg => Some(1692726996),
            Hardfork::Istanbul => Some(1692726996),
            Hardfork::MuirGlacier => Some(1692726996),
            Hardfork::Berlin => Some(1692726996),
            Hardfork::London => Some(1692726996),
            Hardfork::ArrowGlacier => Some(1692726996),
            Hardfork::GrayGlacier => Some(1692726996),
            Hardfork::Paris => Some(1692726996),
            Hardfork::Shanghai => Some(1706634000),
            // Hardfork::ArbOS11 => Some(1706634000),
            Hardfork::Cancun => Some(1709229600),
            // Hardfork::ArbOS20Atlas => Some(1709229600),
            _ => None,
        }
    }

    /// Retrieves the activation timestamp for the specified hardfork on the Arbitrum One mainnet.
    pub fn arbitrum_activation_timestamp(&self) -> Option<u64> {
        #[allow(unreachable_patterns)]
        match self {
            Hardfork::Frontier => Some(1622240000),
            Hardfork::Homestead => Some(1622240000),
            Hardfork::Dao => Some(1622240000),
            Hardfork::Tangerine => Some(1622240000),
            Hardfork::SpuriousDragon => Some(1622240000),
            Hardfork::Byzantium => Some(1622240000),
            Hardfork::Constantinople => Some(1622240000),
            Hardfork::Petersburg => Some(1622240000),
            Hardfork::Istanbul => Some(1622240000),
            Hardfork::MuirGlacier => Some(1622240000),
            Hardfork::Berlin => Some(1622240000),
            Hardfork::London => Some(1622240000),
            Hardfork::ArrowGlacier => Some(1622240000),
            Hardfork::GrayGlacier => Some(1622240000),
            Hardfork::Paris => Some(1622240000),
            Hardfork::Shanghai => Some(1708804873),
            // Hardfork::ArbOS11 => Some(1708804873),
            Hardfork::Cancun => Some(1710424089),
            // Hardfork::ArbOS20Atlas => Some(1710424089),
            _ => None,
        }
    }

    /// Retrieves the activation timestamp for the specified hardfork on the Base Sepolia testnet.
    #[cfg(feature = "optimism")]
    pub fn base_sepolia_activation_timestamp(&self) -> Option<u64> {
        #[allow(unreachable_patterns)]
        match self {
            Hardfork::Frontier => Some(1695768288),
            Hardfork::Homestead => Some(1695768288),
            Hardfork::Dao => Some(1695768288),
            Hardfork::Tangerine => Some(1695768288),
            Hardfork::SpuriousDragon => Some(1695768288),
            Hardfork::Byzantium => Some(1695768288),
            Hardfork::Constantinople => Some(1695768288),
            Hardfork::Petersburg => Some(1695768288),
            Hardfork::Istanbul => Some(1695768288),
            Hardfork::MuirGlacier => Some(1695768288),
            Hardfork::Berlin => Some(1695768288),
            Hardfork::London => Some(1695768288),
            Hardfork::ArrowGlacier => Some(1695768288),
            Hardfork::GrayGlacier => Some(1695768288),
            Hardfork::Paris => Some(1695768288),
            Hardfork::Bedrock => Some(1695768288),
            Hardfork::Regolith => Some(1695768288),
            Hardfork::Shanghai => Some(1699981200),
            Hardfork::Canyon => Some(1699981200),
            Hardfork::Cancun => Some(1708534800),
            Hardfork::Ecotone => Some(1708534800),
            _ => None,
        }
    }

    /// Retrieves the activation timestamp for the specified hardfork on the Base mainnet.
    #[cfg(feature = "optimism")]
    pub fn base_mainnet_activation_timestamp(&self) -> Option<u64> {
        #[allow(unreachable_patterns)]
        match self {
            Hardfork::Frontier => Some(1686789347),
            Hardfork::Homestead => Some(1686789347),
            Hardfork::Dao => Some(1686789347),
            Hardfork::Tangerine => Some(1686789347),
            Hardfork::SpuriousDragon => Some(1686789347),
            Hardfork::Byzantium => Some(1686789347),
            Hardfork::Constantinople => Some(1686789347),
            Hardfork::Petersburg => Some(1686789347),
            Hardfork::Istanbul => Some(1686789347),
            Hardfork::MuirGlacier => Some(1686789347),
            Hardfork::Berlin => Some(1686789347),
            Hardfork::London => Some(1686789347),
            Hardfork::ArrowGlacier => Some(1686789347),
            Hardfork::GrayGlacier => Some(1686789347),
            Hardfork::Paris => Some(1686789347),
            Hardfork::Bedrock => Some(1686789347),
            Hardfork::Regolith => Some(1686789347),
            Hardfork::Shanghai => Some(1704992401),
            Hardfork::Canyon => Some(1704992401),
            Hardfork::Cancun => Some(1710374401),
            Hardfork::Ecotone => Some(1710374401),
            _ => None,
        }
    }
}

impl FromStr for Hardfork {
    type Err = String;

    fn from_str(s: &str) -> Result<Self, Self::Err> {
        Ok(match s.to_lowercase().as_str() {
            "frontier" => Hardfork::Frontier,
            "homestead" => Hardfork::Homestead,
            "dao" => Hardfork::Dao,
            "tangerine" => Hardfork::Tangerine,
            "spuriousdragon" => Hardfork::SpuriousDragon,
            "byzantium" => Hardfork::Byzantium,
            "constantinople" => Hardfork::Constantinople,
            "petersburg" => Hardfork::Petersburg,
            "istanbul" => Hardfork::Istanbul,
            "muirglacier" => Hardfork::MuirGlacier,
            "berlin" => Hardfork::Berlin,
            "london" => Hardfork::London,
            "arrowglacier" => Hardfork::ArrowGlacier,
            "grayglacier" => Hardfork::GrayGlacier,
            "paris" => Hardfork::Paris,
            "shanghai" => Hardfork::Shanghai,
            "cancun" => Hardfork::Cancun,
            #[cfg(feature = "optimism")]
            "bedrock" => Hardfork::Bedrock,
            #[cfg(feature = "optimism")]
            "regolith" => Hardfork::Regolith,
            #[cfg(feature = "optimism")]
            "canyon" => Hardfork::Canyon,
            #[cfg(feature = "optimism")]
            "ecotone" => Hardfork::Ecotone,
            "prague" => Hardfork::Prague,
            // "arbos11" => Hardfork::ArbOS11,
            // "arbos20atlas" => Hardfork::ArbOS20Atlas,
            _ => return Err(format!("Unknown hardfork: {s}")),
        })
    }
}

impl Display for Hardfork {
    fn fmt(&self, f: &mut std::fmt::Formatter<'_>) -> std::fmt::Result {
        write!(f, "{self:?}")
    }
}

#[cfg(test)]
mod tests {
    use super::*;

    #[test]
    fn check_hardfork_from_str() {
        let hardfork_str = [
            "frOntier",
            "homEstead",
            "dao",
            "tAngerIne",
            "spurIousdrAgon",
            "byzAntium",
            "constantinople",
            "petersburg",
            "istanbul",
            "muirglacier",
            "bErlin",
            "lonDon",
            "arrowglacier",
            "grayglacier",
            "PARIS",
            "ShAnGhAI",
            "CaNcUn",
            "PrAguE",
        ];
        let expected_hardforks = [
            Hardfork::Frontier,
            Hardfork::Homestead,
            Hardfork::Dao,
            Hardfork::Tangerine,
            Hardfork::SpuriousDragon,
            Hardfork::Byzantium,
            Hardfork::Constantinople,
            Hardfork::Petersburg,
            Hardfork::Istanbul,
            Hardfork::MuirGlacier,
            Hardfork::Berlin,
            Hardfork::London,
            Hardfork::ArrowGlacier,
            Hardfork::GrayGlacier,
            Hardfork::Paris,
            Hardfork::Shanghai,
            Hardfork::Cancun,
            Hardfork::Prague,
        ];

        let hardforks: Vec<Hardfork> =
            hardfork_str.iter().map(|h| Hardfork::from_str(h).unwrap()).collect();

        assert_eq!(hardforks, expected_hardforks);
    }

    #[test]
    #[cfg(feature = "optimism")]
    fn check_op_hardfork_from_str() {
        let hardfork_str = ["beDrOck", "rEgOlITH", "cAnYoN", "eCoToNe"];
        let expected_hardforks =
            [Hardfork::Bedrock, Hardfork::Regolith, Hardfork::Canyon, Hardfork::Ecotone];

        let hardforks: Vec<Hardfork> =
            hardfork_str.iter().map(|h| Hardfork::from_str(h).unwrap()).collect();

        assert_eq!(hardforks, expected_hardforks);
    }

    #[test]
    fn check_nonexistent_hardfork_from_str() {
        assert!(Hardfork::from_str("not a hardfork").is_err());
    }

    #[test]
    fn check_consensus_type() {
        let pow_hardforks = [
            Hardfork::Frontier,
            Hardfork::Homestead,
            Hardfork::Dao,
            Hardfork::Tangerine,
            Hardfork::SpuriousDragon,
            Hardfork::Byzantium,
            Hardfork::Constantinople,
            Hardfork::Petersburg,
            Hardfork::Istanbul,
            Hardfork::MuirGlacier,
            Hardfork::Berlin,
            Hardfork::London,
            Hardfork::ArrowGlacier,
            Hardfork::GrayGlacier,
        ];

        let pos_hardforks = [Hardfork::Paris, Hardfork::Shanghai, Hardfork::Cancun];

        #[cfg(feature = "optimism")]
            let op_hardforks =
            [Hardfork::Bedrock, Hardfork::Regolith, Hardfork::Canyon, Hardfork::Ecotone];

        for hardfork in pow_hardforks.iter() {
            assert_eq!(hardfork.consensus_type(), ConsensusType::ProofOfWork);
            assert!(!hardfork.is_proof_of_stake());
            assert!(hardfork.is_proof_of_work());
        }

        for hardfork in pos_hardforks.iter() {
            assert_eq!(hardfork.consensus_type(), ConsensusType::ProofOfStake);
            assert!(hardfork.is_proof_of_stake());
            assert!(!hardfork.is_proof_of_work());
        }

        #[cfg(feature = "optimism")]
        for hardfork in op_hardforks.iter() {
            assert_eq!(hardfork.consensus_type(), ConsensusType::ProofOfStake);
            assert!(hardfork.is_proof_of_stake());
            assert!(!hardfork.is_proof_of_work());
        }
    }
}<|MERGE_RESOLUTION|>--- conflicted
+++ resolved
@@ -73,7 +73,9 @@
     // Upcoming
     /// Prague: <https://github.com/ethereum/execution-specs/blob/master/network-upgrades/mainnet-upgrades/prague.md>
     Prague,
-<<<<<<< HEAD
+    /// Fjord: <https://github.com/ethereum-optimism/specs/blob/main/specs/protocol/superchain-upgrades.md#fjord>
+    #[cfg(feature = "optimism")]
+    Fjord,
 
     /// BSC Ramanujan hardfork
     Ramanujan,
@@ -122,11 +124,6 @@
 
     /// BSC FeynmanFix hardfork
     FeynmanFix,
-=======
-    /// Fjord: <https://github.com/ethereum-optimism/specs/blob/main/specs/protocol/superchain-upgrades.md#fjord>
-    #[cfg(feature = "optimism")]
-    Fjord,
->>>>>>> a44e0857
 }
 
 impl Hardfork {
