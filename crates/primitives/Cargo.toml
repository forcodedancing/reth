[package]
name = "reth-primitives"
version.workspace = true
edition.workspace = true
homepage.workspace = true
license.workspace = true
repository.workspace = true
rust-version.workspace = true
description = "Commonly used types in reth."

[lints]
workspace = true

[dependencies]
# reth
reth-primitives-traits.workspace = true
reth-ethereum-forks.workspace = true
reth-static-file-types.workspace = true
reth-trie-common.workspace = true
revm = { workspace = true, optional = true }
revm-primitives = { workspace = true, features = ["serde"] }
reth-codecs = { workspace = true, optional = true }

# op-reth
reth-optimism-chainspec = { workspace = true, optional = true }
reth-bsc-chainspec = { workspace = true, optional = true }

# ethereum
alloy-consensus.workspace = true
alloy-primitives = { workspace = true, features = ["rand", "rlp"] }
alloy-rlp = { workspace = true, features = ["arrayvec"] }
alloy-rpc-types = { workspace = true, optional = true }
alloy-serde = { workspace = true, optional = true }
alloy-eips = { workspace = true, features = ["serde"] }

# optimism
op-alloy-rpc-types = { workspace = true, optional = true }
op-alloy-consensus = { workspace = true, features = [
    "arbitrary",
], optional = true }

# crypto
secp256k1 = { workspace = true, features = [
    "global-context",
    "recovery",
    "rand",
], optional = true }
k256.workspace = true
# for eip-4844
c-kzg = { workspace = true, features = ["serde"], optional = true }

# misc
bytes.workspace = true
derive_more.workspace = true
modular-bitfield = { workspace = true, optional = true }
once_cell.workspace = true
rand = { workspace = true, optional = true }
rayon.workspace = true
serde.workspace = true
serde_with = { workspace = true, optional = true }
zstd = { workspace = true, features = ["experimental"], optional = true }

# arbitrary utils
arbitrary = { workspace = true, features = ["derive"], optional = true }
proptest = { workspace = true, optional = true }

# `bsc` feature
alloy-chains = { workspace = true, optional = true }
include_dir = { version = "0.7.4", optional = true }
lazy_static = { version = "1.4.0", optional = true }
thiserror = { workspace = true, optional = true }

[dev-dependencies]
# eth
reth-chainspec.workspace = true
reth-codecs.workspace = true
reth-primitives-traits = { workspace = true, features = ["arbitrary"] }
reth-testing-utils.workspace = true
revm-primitives = { workspace = true, features = ["arbitrary"] }

alloy-eips = { workspace = true, features = ["arbitrary"] }
alloy-genesis.workspace = true

arbitrary = { workspace = true, features = ["derive"] }
assert_matches.workspace = true
bincode.workspace = true
modular-bitfield.workspace = true
proptest-arbitrary-interop.workspace = true
proptest.workspace = true
rand.workspace = true
serde_json.workspace = true
test-fuzz.workspace = true
<<<<<<< HEAD
modular-bitfield.workspace = true
=======
>>>>>>> 1ba631ba

criterion.workspace = true
pprof = { workspace = true, features = [
    "flamegraph",
    "frame-pointer",
    "criterion",
] }

[features]
default = ["c-kzg", "alloy-compat", "std", "reth-codec", "secp256k1"]
std = ["reth-primitives-traits/std"]
reth-codec = ["dep:reth-codecs", "dep:zstd", "dep:modular-bitfield", "std"]
asm-keccak = ["alloy-primitives/asm-keccak"]
arbitrary = [
    "dep:arbitrary",
    "dep:proptest",
    "alloy-eips/arbitrary",
    "rand",
    "reth-codec",
    "reth-ethereum-forks/arbitrary",
    "reth-primitives-traits/arbitrary",
    "revm-primitives/arbitrary",
    "secp256k1",
]
secp256k1 = ["dep:secp256k1"]
c-kzg = [
    "dep:c-kzg",
    "alloy-consensus/kzg",
    "alloy-eips/kzg",
    "revm-primitives/c-kzg",
]
optimism = [
    "dep:op-alloy-consensus",
    "dep:reth-optimism-chainspec",
    "reth-codecs?/optimism",
    "revm-primitives/optimism",
]
alloy-compat = [
    "dep:alloy-rpc-types",
    "dep:alloy-serde",
    "dep:op-alloy-rpc-types",
]
opbnb = [
    "reth-chainspec/opbnb",
    "reth-ethereum-forks/opbnb",
    "revm/opbnb",
    "dep:revm"
]
bsc = [
    "reth-primitives-traits/bsc",
    "reth-chainspec/bsc",
    "reth-ethereum-forks/bsc",
    "revm/bsc",
    "dep:alloy-chains",
    "dep:include_dir",
    "dep:lazy_static",
    "dep:revm",
    "dep:reth-bsc-chainspec",
    "dep:thiserror",
]

test-utils = ["reth-primitives-traits/test-utils"]
serde-bincode-compat = [
    "alloy-consensus/serde-bincode-compat",
    "op-alloy-consensus?/serde-bincode-compat",
    "reth-primitives-traits/serde-bincode-compat",
    "serde_with",
]

[[bench]]
name = "recover_ecdsa_crit"
harness = false

[[bench]]
name = "validate_blob_tx"
required-features = ["arbitrary", "c-kzg"]
harness = false<|MERGE_RESOLUTION|>--- conflicted
+++ resolved
@@ -13,6 +13,7 @@
 
 [dependencies]
 # reth
+reth-chainspec.workspace = true
 reth-primitives-traits.workspace = true
 reth-ethereum-forks.workspace = true
 reth-static-file-types.workspace = true
@@ -24,6 +25,7 @@
 # op-reth
 reth-optimism-chainspec = { workspace = true, optional = true }
 reth-bsc-chainspec = { workspace = true, optional = true }
+reth-bsc-forks.workspace = true
 
 # ethereum
 alloy-consensus.workspace = true
@@ -90,10 +92,6 @@
 rand.workspace = true
 serde_json.workspace = true
 test-fuzz.workspace = true
-<<<<<<< HEAD
-modular-bitfield.workspace = true
-=======
->>>>>>> 1ba631ba
 
 criterion.workspace = true
 pprof = { workspace = true, features = [
