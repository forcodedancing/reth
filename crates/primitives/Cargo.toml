[package]
name = "reth-primitives"
version.workspace = true
edition.workspace = true
homepage.workspace = true
license.workspace = true
repository.workspace = true
rust-version.workspace = true
description = "Commonly used types in reth."

[lints]
workspace = true

[dependencies]
# reth
reth-primitives-traits.workspace = true
reth-codecs.workspace = true
reth-ethereum-forks.workspace = true
reth-static-file-types.workspace = true
reth-trie-common.workspace = true
<<<<<<< HEAD
=======
reth-chainspec.workspace = true
revm.workspace = true
>>>>>>> e11ee489
revm-primitives = { workspace = true, features = ["serde"] }
reth-chainspec = { workspace = true, optional = true }

# ethereum
alloy-primitives = { workspace = true, features = ["rand", "rlp"] }
alloy-rlp = { workspace = true, features = ["arrayvec"] }
alloy-rpc-types = { workspace = true, optional = true }
alloy-genesis.workspace = true
alloy-eips = { workspace = true, features = ["serde"] }

# crypto
secp256k1 = { workspace = true, features = [
    "global-context",
    "recovery",
    "rand",
] }
# for eip-4844
c-kzg = { workspace = true, features = ["serde"], optional = true }

# misc
bytes.workspace = true
derive_more.workspace = true
modular-bitfield.workspace = true
once_cell.workspace = true
rayon.workspace = true
serde.workspace = true
tempfile = { workspace = true, optional = true }
thiserror-no-std = { workspace = true, default-features = false }
zstd = { version = "0.13", features = ["experimental"], optional = true }

# arbitrary utils
arbitrary = { workspace = true, features = ["derive"], optional = true }
proptest = { workspace = true, optional = true }

# `bsc` feature
alloy-chains = { workspace = true, optional = true }
include_dir = { version = "0.7.4", optional = true }
lazy_static = { version = "1.4.0", optional = true }
thiserror = { workspace = true, optional = true }

[dev-dependencies]
# eth
reth-primitives-traits = { workspace = true, features = ["arbitrary"] }
revm-primitives = { workspace = true, features = ["arbitrary"] }
reth-chainspec.workspace = true
nybbles = { workspace = true, features = ["arbitrary"] }
alloy-trie = { workspace = true, features = ["arbitrary"] }
alloy-eips = { workspace = true, features = ["arbitrary"] }

assert_matches.workspace = true
arbitrary = { workspace = true, features = ["derive"] }
proptest.workspace = true
proptest-arbitrary-interop.workspace = true
proptest-derive.workspace = true
rand.workspace = true
serde_json.workspace = true
test-fuzz.workspace = true
toml.workspace = true
triehash = "0.8"

sucds = "0.8.1"

criterion.workspace = true
pprof = { workspace = true, features = [
    "flamegraph",
    "frame-pointer",
    "criterion",
] }
secp256k1.workspace = true

[features]
default = ["c-kzg", "zstd-codec", "alloy-compat", "std"]
asm-keccak = ["alloy-primitives/asm-keccak"]
arbitrary = [
    "reth-primitives-traits/arbitrary",
    "revm-primitives/arbitrary",
    "reth-chainspec?/arbitrary",
    "reth-ethereum-forks/arbitrary",
    "nybbles/arbitrary",
    "alloy-trie/arbitrary",
    "alloy-eips/arbitrary",
    "dep:arbitrary",
    "dep:proptest",
    "zstd-codec",
]
c-kzg = ["dep:c-kzg", "revm-primitives/c-kzg", "dep:tempfile", "alloy-eips/kzg"]
zstd-codec = ["dep:zstd"]
optimism = [
    "reth-chainspec/optimism",
    "reth-codecs/optimism",
    "reth-ethereum-forks/optimism",
    "revm-primitives/optimism",
]
opbnb = [
    "reth-chainspec/opbnb",
    "reth-ethereum-forks/opbnb",
    "revm/opbnb",
]
bsc = [
    "reth-primitives-traits/bsc",
    "reth-chainspec/bsc",
    "reth-ethereum-forks/bsc",
    "revm/bsc",
    "dep:alloy-chains",
    "dep:include_dir",
    "dep:lazy_static",
    "dep:thiserror"
]

alloy-compat = ["reth-primitives-traits/alloy-compat", "dep:alloy-rpc-types"]
std = ["thiserror-no-std/std"]
test-utils = ["reth-primitives-traits/test-utils"]

[[bench]]
name = "recover_ecdsa_crit"
harness = false

[[bench]]
name = "validate_blob_tx"
required-features = ["arbitrary", "c-kzg"]
harness = false
<|MERGE_RESOLUTION|>--- conflicted
+++ resolved
@@ -18,11 +18,8 @@
 reth-ethereum-forks.workspace = true
 reth-static-file-types.workspace = true
 reth-trie-common.workspace = true
-<<<<<<< HEAD
-=======
 reth-chainspec.workspace = true
 revm.workspace = true
->>>>>>> e11ee489
 revm-primitives = { workspace = true, features = ["serde"] }
 reth-chainspec = { workspace = true, optional = true }
 
