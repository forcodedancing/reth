--- conflicted
+++ resolved
@@ -30,7 +30,6 @@
     ops::{Deref, DerefMut},
     time::Instant,
 };
-use tracing::debug;
 
 /// A chain in the blockchain tree that has functionality to execute blocks and append them to
 /// itself.
@@ -188,11 +187,8 @@
         // some checks are done before blocks comes here.
         externals.consensus.validate_header_against_parent(&block, parent_block)?;
 
-        debug!(target: "blockchain_tree", ?block, "Before canonical_fork");
-
         // get the state provider.
         let canonical_fork = bundle_state_data_provider.canonical_fork();
-        debug!(target: "blockchain_tree", ?canonical_fork, "After canonical_fork");
 
         // SAFETY: For block execution and parallel state root computation below we open multiple
         // independent database transactions. Upon opening the database transaction the consistent
@@ -203,33 +199,21 @@
         // The usage has to be re-evaluated if that was ever to change.
         let consistent_view =
             ConsistentDbView::new_with_latest_tip(externals.provider_factory.clone())?;
-        debug!(target: "blockchain_tree", ?canonical_fork, "After consistent_view");
-
         let state_provider = consistent_view
             .provider_ro()?
             // State root calculation can take a while, and we're sure no write transaction
             // will be open in parallel. See https://github.com/paradigmxyz/reth/issues/7509.
             .disable_long_read_transaction_safety()
             .state_provider_by_block_number(canonical_fork.number)?;
-        debug!(target: "blockchain_tree", ?canonical_fork, "After state_provider");
 
         let provider = BundleStateProvider::new(state_provider, bundle_state_data_provider);
-        debug!(target: "blockchain_tree", ?canonical_fork, "After BundleStateProvider");
 
         let db = StateProviderDatabase::new(&provider);
         let executor = externals.executor_factory.executor(db);
-        debug!(target: "blockchain_tree", ?canonical_fork, "After executor");
         let block_hash = block.hash();
         let block = block.unseal();
 
-<<<<<<< HEAD
-        debug!(target: "blockchain_tree", ?canonical_fork, "Before execute");
-        let state = executor.execute((&block, U256::MAX, Some(parent_block.header())).into())?;
-        debug!(target: "blockchain_tree", ?canonical_fork, "After execute");
-
-=======
         let state = executor.execute((&block, U256::MAX, ancestor_blocks).into())?;
->>>>>>> 8414e94d
         let BlockExecutionOutput { state, receipts, requests, .. } = state;
         externals
             .consensus
@@ -238,29 +222,21 @@
         let initial_execution_outcome =
             ExecutionOutcome::new(state, receipts.into(), block.number, vec![requests.into()]);
 
-        debug!(target: "blockchain_tree", ?canonical_fork, "Before validate");
         // check state root if the block extends the canonical chain __and__ if state root
         // validation was requested.
         if block_validation_kind.is_exhaustive() {
-            debug!(target: "blockchain_tree", ?canonical_fork, "Before AAAA");
             // calculate and check state root
             let start = Instant::now();
             let (state_root, trie_updates) = if block_attachment.is_canonical() {
-                debug!(target: "blockchain_tree", ?canonical_fork, "Before BBBB");
                 let mut execution_outcome =
                     provider.block_execution_data_provider.execution_outcome().clone();
                 execution_outcome.extend(initial_execution_outcome.clone());
-                debug!(target: "blockchain_tree", ?canonical_fork, "Before CCCC");
                 let hashed_state = execution_outcome.hash_state_slow();
                 ParallelStateRoot::new(consistent_view, hashed_state)
                     .incremental_root_with_updates()
-                    .map(|(root, updates)| {
-                        debug!(target: "blockchain_tree", ?canonical_fork, "Before DDDD");
-                        (root, Some(updates))
-                    })
+                    .map(|(root, updates)| (root, Some(updates)))
                     .map_err(ProviderError::from)?
             } else {
-                debug!(target: "blockchain_tree", ?canonical_fork, "Before EEEE");
                 (provider.state_root(initial_execution_outcome.state())?, None)
             };
             if block.state_root != state_root {
