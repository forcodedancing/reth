--- conflicted
+++ resolved
@@ -26,15 +26,11 @@
 use reth_prune_types::PruneModes;
 use reth_stages_api::{MetricEvent, MetricEventsSender};
 use reth_storage_errors::provider::{ProviderResult, RootMismatch};
-<<<<<<< HEAD
-use reth_trie::{hashed_cursor::HashedPostStateCursorFactory, StateRoot};
-use reth_trie_db::{DatabaseHashedCursorFactory, DatabaseStateRoot};
-=======
 use reth_trie::{
     hashed_cursor::HashedPostStateCursorFactory, updates::TrieUpdates, HashedPostStateSorted,
     StateRoot,
 };
->>>>>>> 0493eaca
+use reth_trie_db::{DatabaseHashedCursorFactory, DatabaseStateRoot};
 use std::{
     collections::{btree_map::Entry, BTreeMap, HashSet},
     sync::Arc,
@@ -484,13 +480,8 @@
     fn try_insert_block_into_side_chain(
         &mut self,
         block: SealedBlockWithSenders,
-<<<<<<< HEAD
         chain_id: SidechainId,
-        block_validation_kind: BlockValidationKind,
-=======
-        chain_id: BlockchainId,
         mut block_validation_kind: BlockValidationKind,
->>>>>>> 0493eaca
     ) -> Result<BlockStatus, InsertBlockErrorKind> {
         let block_num_hash = block.num_hash();
         debug!(target: "blockchain_tree", ?block_num_hash, ?chain_id, "Inserting block into side chain");
@@ -1262,46 +1253,6 @@
         recorder: &mut MakeCanonicalDurationsRecorder,
     ) -> Result<(), CanonicalError> {
         let (blocks, state, chain_trie_updates) = chain.into_inner();
-<<<<<<< HEAD
-        let hashed_state = state.hash_state_slow();
-        let prefix_sets = hashed_state.construct_prefix_sets().freeze();
-        let hashed_state_sorted = hashed_state.into_sorted();
-
-        // Compute state root or retrieve cached trie updates before opening write transaction.
-        let block_hash_numbers =
-            blocks.iter().map(|(number, b)| (number, b.hash())).collect::<Vec<_>>();
-        let trie_updates = match chain_trie_updates {
-            Some(updates) => {
-                debug!(target: "blockchain_tree", blocks = ?block_hash_numbers, "Using cached trie updates");
-                self.metrics.trie_updates_insert_cached.increment(1);
-                updates
-            }
-            None => {
-                debug!(target: "blockchain_tree", blocks = ?block_hash_numbers, "Recomputing state root for insert");
-                let provider = self
-                    .externals
-                    .provider_factory
-                    .provider()?
-                    // State root calculation can take a while, and we're sure no write transaction
-                    // will be open in parallel. See https://github.com/paradigmxyz/reth/issues/6168.
-                    .disable_long_read_transaction_safety();
-                let (state_root, trie_updates) = StateRoot::from_tx(provider.tx_ref())
-                    .with_hashed_cursor_factory(HashedPostStateCursorFactory::new(
-                        DatabaseHashedCursorFactory::new(provider.tx_ref()),
-                        &hashed_state_sorted,
-                    ))
-                    .with_prefix_sets(prefix_sets)
-                    .root_with_updates()
-                    .map_err(Into::<BlockValidationError>::into)?;
-                let tip = blocks.tip();
-                if state_root != tip.state_root {
-                    return Err(ProviderError::StateRootMismatch(Box::new(RootMismatch {
-                        root: GotExpected { got: state_root, expected: tip.state_root },
-                        block_number: tip.number,
-                        block_hash: tip.hash(),
-                    }))
-                    .into())
-=======
         let mut hashed_state_sorted = HashedPostStateSorted::default();
         let mut trie_updates = TrieUpdates::default();
         if !self.skip_state_root_validation {
@@ -1316,7 +1267,6 @@
                     debug!(target: "blockchain_tree", blocks = ?block_hash_numbers, "Using cached trie updates");
                     self.metrics.trie_updates_insert_cached.increment(1);
                     updates
->>>>>>> 0493eaca
                 }
                 None => {
                     debug!(target: "blockchain_tree", blocks = ?block_hash_numbers, "Recomputing state root for insert");
@@ -1329,7 +1279,7 @@
                         .disable_long_read_transaction_safety();
                     let (state_root, trie_updates) = StateRoot::from_tx(provider.tx_ref())
                         .with_hashed_cursor_factory(HashedPostStateCursorFactory::new(
-                            provider.tx_ref(),
+                            DatabaseHashedCursorFactory::new(provider.tx_ref()),
                             &hashed_state_sorted,
                         ))
                         .with_prefix_sets(prefix_sets)
