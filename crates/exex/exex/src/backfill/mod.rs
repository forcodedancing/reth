--- conflicted
+++ resolved
@@ -1,507 +1,8 @@
 mod factory;
 mod job;
 mod stream;
-<<<<<<< HEAD
-
-/// Factory for creating new backfill jobs.
-#[derive(Debug, Clone)]
-pub struct BackfillJobFactory<E, P> {
-    executor: E,
-    provider: P,
-    prune_modes: PruneModes,
-    thresholds: ExecutionStageThresholds,
-}
-
-impl<E, P> BackfillJobFactory<E, P> {
-    /// Creates a new [`BackfillJobFactory`].
-    pub fn new(executor: E, provider: P) -> Self {
-        Self {
-            executor,
-            provider,
-            prune_modes: PruneModes::none(),
-            thresholds: ExecutionStageThresholds::default(),
-        }
-    }
-
-    /// Sets the prune modes
-    pub fn with_prune_modes(mut self, prune_modes: PruneModes) -> Self {
-        self.prune_modes = prune_modes;
-        self
-    }
-
-    /// Sets the thresholds
-    pub const fn with_thresholds(mut self, thresholds: ExecutionStageThresholds) -> Self {
-        self.thresholds = thresholds;
-        self
-    }
-}
-
-impl<E: Clone, P: Clone> BackfillJobFactory<E, P> {
-    /// Creates a new backfill job for the given range.
-    pub fn backfill(&self, range: RangeInclusive<BlockNumber>) -> BackfillJob<E, P> {
-        BackfillJob {
-            executor: self.executor.clone(),
-            provider: self.provider.clone(),
-            prune_modes: self.prune_modes.clone(),
-            range,
-            thresholds: self.thresholds.clone(),
-        }
-    }
-}
-
-impl BackfillJobFactory<(), ()> {
-    /// Creates a new [`BackfillJobFactory`] from [`FullNodeComponents`].
-    pub fn new_from_components<Node: FullNodeComponents>(
-        components: Node,
-    ) -> BackfillJobFactory<Node::Executor, Node::Provider> {
-        BackfillJobFactory::<_, _>::new(
-            components.block_executor().clone(),
-            components.provider().clone(),
-        )
-    }
-}
-
-/// Backfill job started for a specific range.
-///
-/// It implements [`Iterator`] that executes blocks in batches according to the provided thresholds
-/// and yields [`Chain`]
-#[derive(Debug)]
-pub struct BackfillJob<E, P> {
-    executor: E,
-    provider: P,
-    prune_modes: PruneModes,
-    thresholds: ExecutionStageThresholds,
-    range: RangeInclusive<BlockNumber>,
-}
-
-impl<E, P> Iterator for BackfillJob<E, P>
-where
-    E: BlockExecutorProvider,
-    P: HeaderProvider + BlockReader + StateProviderFactory,
-{
-    type Item = Result<Chain, BlockExecutionError>;
-
-    fn next(&mut self) -> Option<Self::Item> {
-        if self.range.is_empty() {
-            return None
-        }
-
-        Some(self.execute_range())
-    }
-}
-
-impl<E, P> BackfillJob<E, P>
-where
-    E: BlockExecutorProvider,
-    P: BlockReader + HeaderProvider + StateProviderFactory,
-{
-    fn execute_range(&mut self) -> Result<Chain, BlockExecutionError> {
-        let mut executor = self.executor.batch_executor(StateProviderDatabase::new(
-            self.provider.history_by_block_number(self.range.start().saturating_sub(1))?,
-        ));
-        executor.set_prune_modes(self.prune_modes.clone());
-
-        let mut fetch_block_duration = Duration::default();
-        let mut execution_duration = Duration::default();
-        let mut cumulative_gas = 0;
-        let batch_start = Instant::now();
-
-        let mut blocks = Vec::new();
-        for block_number in self.range.clone() {
-            // Fetch the block
-            let fetch_block_start = Instant::now();
-
-            let td = self
-                .provider
-                .header_td_by_number(block_number)?
-                .ok_or_else(|| ProviderError::HeaderNotFound(block_number.into()))?;
-
-            // we need the block's transactions along with their hashes
-            let block = self
-                .provider
-                .sealed_block_with_senders(block_number.into(), TransactionVariant::WithHash)?
-                .ok_or_else(|| ProviderError::HeaderNotFound(block_number.into()))?;
-
-            fetch_block_duration += fetch_block_start.elapsed();
-
-            cumulative_gas += block.gas_used;
-
-            // Configure the executor to use the current state.
-            trace!(target: "exex::backfill", number = block_number, txs = block.body.len(), "Executing block");
-
-            // Execute the block
-            let execute_start = Instant::now();
-
-            // Unseal the block for execution
-            let (block, senders) = block.into_components();
-            let (unsealed_header, hash) = block.header.split();
-            let block = Block {
-                header: unsealed_header,
-                body: block.body,
-                ommers: block.ommers,
-                withdrawals: block.withdrawals,
-                sidecars: block.sidecars,
-                requests: block.requests,
-            }
-            .with_senders_unchecked(senders);
-
-            executor.execute_and_verify_one((&block, td, None).into())?;
-            execution_duration += execute_start.elapsed();
-
-            // TODO(alexey): report gas metrics using `block.header.gas_used`
-
-            // Seal the block back and save it
-            blocks.push(block.seal(hash));
-
-            // Check if we should commit now
-            let bundle_size_hint = executor.size_hint().unwrap_or_default() as u64;
-            if self.thresholds.is_end_of_batch(
-                block_number - *self.range.start(),
-                bundle_size_hint,
-                cumulative_gas,
-                batch_start.elapsed(),
-            ) {
-                break
-            }
-        }
-
-        let last_block_number = blocks.last().expect("blocks should not be empty").number;
-        debug!(
-            target: "exex::backfill",
-            range = ?*self.range.start()..=last_block_number,
-            block_fetch = ?fetch_block_duration,
-            execution = ?execution_duration,
-            throughput = format_gas_throughput(cumulative_gas, execution_duration),
-            "Finished executing block range"
-        );
-        self.range = last_block_number + 1..=*self.range.end();
-
-        let chain = Chain::new(blocks, executor.finalize(), None);
-        Ok(chain)
-    }
-}
-
-impl<E, P> BackfillJob<E, P> {
-    /// Converts the backfill job into a single block backfill job.
-    pub fn into_single_blocks(self) -> SingleBlockBackfillJob<E, P> {
-        self.into()
-    }
-
-    /// Converts the backfill job into a backfill job stream.
-    pub fn into_stream(self) -> BackFillJobStream<E, P>
-    where
-        E: BlockExecutorProvider + Clone + 'static,
-        P: HeaderProvider + BlockReader + StateProviderFactory + Clone + 'static,
-    {
-        BackFillJobStream::new(self.into_single_blocks())
-    }
-}
-
-#[cfg(test)]
-mod tests {
-    use crate::BackfillJobFactory;
-    use eyre::OptionExt;
-    use futures::StreamExt;
-    use reth_blockchain_tree::noop::NoopBlockchainTree;
-    use reth_chainspec::{ChainSpec, ChainSpecBuilder, EthereumHardfork, MAINNET};
-    use reth_db_common::init::init_genesis;
-    use reth_evm::execute::{
-        BlockExecutionInput, BlockExecutionOutput, BlockExecutorProvider, Executor,
-    };
-    use reth_evm_ethereum::execute::EthExecutorProvider;
-    use reth_primitives::{
-        b256, constants::ETH_TO_WEI, public_key_to_address, Address, Block, BlockWithSenders,
-        Genesis, GenesisAccount, Header, Receipt, Requests, SealedBlockWithSenders, Transaction,
-        TxEip2930, TxKind, U256,
-    };
-    use reth_provider::{
-        providers::BlockchainProvider, test_utils::create_test_provider_factory_with_chain_spec,
-        BlockWriter, ExecutionOutcome, LatestStateProviderRef, ProviderFactory,
-    };
-    use reth_revm::database::StateProviderDatabase;
-    use reth_testing_utils::generators::{self, sign_tx_with_key_pair};
-    use secp256k1::Keypair;
-    use std::sync::Arc;
-
-    fn to_execution_outcome(
-        block_number: u64,
-        block_execution_output: &BlockExecutionOutput<Receipt>,
-    ) -> ExecutionOutcome {
-        ExecutionOutcome {
-            bundle: block_execution_output.state.clone(),
-            receipts: block_execution_output.receipts.clone().into(),
-            first_block: block_number,
-            requests: vec![Requests(block_execution_output.requests.clone())],
-            snapshots: vec![],
-        }
-    }
-
-    fn chain_spec(address: Address) -> Arc<ChainSpec> {
-        // Create a chain spec with a genesis state that contains the
-        // provided sender
-        Arc::new(
-            ChainSpecBuilder::default()
-                .chain(MAINNET.chain)
-                .genesis(Genesis {
-                    alloc: [(
-                        address,
-                        GenesisAccount { balance: U256::from(ETH_TO_WEI), ..Default::default() },
-                    )]
-                    .into(),
-                    ..MAINNET.genesis.clone()
-                })
-                .paris_activated()
-                .build(),
-        )
-    }
-
-    fn execute_block_and_commit_to_database<DB>(
-        provider_factory: &ProviderFactory<DB>,
-        chain_spec: Arc<ChainSpec>,
-        block: &BlockWithSenders,
-    ) -> eyre::Result<BlockExecutionOutput<Receipt>>
-    where
-        DB: reth_db_api::database::Database,
-    {
-        let provider = provider_factory.provider()?;
-
-        // Execute the block to produce a block execution output
-        let mut block_execution_output = EthExecutorProvider::ethereum(chain_spec)
-            .executor(StateProviderDatabase::new(LatestStateProviderRef::new(
-                provider.tx_ref(),
-                provider.static_file_provider().clone(),
-            )))
-            .execute(BlockExecutionInput {
-                block,
-                total_difficulty: U256::ZERO,
-                ancestor_headers: None,
-            })?;
-        block_execution_output.state.reverts.sort();
-
-        // Convert the block execution output to an execution outcome for committing to the database
-        let execution_outcome = to_execution_outcome(block.number, &block_execution_output);
-
-        // Commit the block's execution outcome to the database
-        let provider_rw = provider_factory.provider_rw()?;
-        let block = block.clone().seal_slow();
-        provider_rw.append_blocks_with_state(
-            vec![block],
-            execution_outcome,
-            Default::default(),
-            Default::default(),
-        )?;
-        provider_rw.commit()?;
-
-        Ok(block_execution_output)
-    }
-
-    fn blocks_and_execution_outputs<DB>(
-        provider_factory: ProviderFactory<DB>,
-        chain_spec: Arc<ChainSpec>,
-        key_pair: Keypair,
-    ) -> eyre::Result<Vec<(SealedBlockWithSenders, BlockExecutionOutput<Receipt>)>>
-    where
-        DB: reth_db_api::database::Database,
-    {
-        // First block has a transaction that transfers some ETH to zero address
-        let block1 = Block {
-            header: Header {
-                parent_hash: chain_spec.genesis_hash(),
-                receipts_root: b256!(
-                    "d3a6acf9a244d78b33831df95d472c4128ea85bf079a1d41e32ed0b7d2244c9e"
-                ),
-                difficulty: chain_spec.fork(EthereumHardfork::Paris).ttd().expect("Paris TTD"),
-                number: 1,
-                gas_limit: 21000,
-                gas_used: 21000,
-                ..Default::default()
-            },
-            body: vec![sign_tx_with_key_pair(
-                key_pair,
-                Transaction::Eip2930(TxEip2930 {
-                    chain_id: chain_spec.chain.id(),
-                    nonce: 0,
-                    gas_limit: 21000,
-                    gas_price: 1_500_000_000,
-                    to: TxKind::Call(Address::ZERO),
-                    value: U256::from(0.1 * ETH_TO_WEI as f64),
-                    ..Default::default()
-                }),
-            )],
-            ..Default::default()
-        }
-        .with_recovered_senders()
-        .ok_or_eyre("failed to recover senders")?;
-
-        // Second block resends the same transaction with increased nonce
-        let block2 = Block {
-            header: Header {
-                parent_hash: block1.header.hash_slow(),
-                receipts_root: b256!(
-                    "d3a6acf9a244d78b33831df95d472c4128ea85bf079a1d41e32ed0b7d2244c9e"
-                ),
-                difficulty: chain_spec.fork(EthereumHardfork::Paris).ttd().expect("Paris TTD"),
-                number: 2,
-                gas_limit: 21000,
-                gas_used: 21000,
-                ..Default::default()
-            },
-            body: vec![sign_tx_with_key_pair(
-                key_pair,
-                Transaction::Eip2930(TxEip2930 {
-                    chain_id: chain_spec.chain.id(),
-                    nonce: 1,
-                    gas_limit: 21000,
-                    gas_price: 1_500_000_000,
-                    to: TxKind::Call(Address::ZERO),
-                    value: U256::from(0.1 * ETH_TO_WEI as f64),
-                    ..Default::default()
-                }),
-            )],
-            ..Default::default()
-        }
-        .with_recovered_senders()
-        .ok_or_eyre("failed to recover senders")?;
-
-        let block_output1 =
-            execute_block_and_commit_to_database(&provider_factory, chain_spec.clone(), &block1)?;
-        let block_output2 =
-            execute_block_and_commit_to_database(&provider_factory, chain_spec, &block2)?;
-
-        let block1 = block1.seal_slow();
-        let block2 = block2.seal_slow();
-
-        Ok(vec![(block1, block_output1), (block2, block_output2)])
-    }
-
-    #[test]
-    fn test_backfill() -> eyre::Result<()> {
-        reth_tracing::init_test_tracing();
-
-        // Create a key pair for the sender
-        let key_pair = Keypair::new_global(&mut generators::rng());
-        let address = public_key_to_address(key_pair.public_key());
-
-        let chain_spec = chain_spec(address);
-
-        let executor = EthExecutorProvider::ethereum(chain_spec.clone());
-        let provider_factory = create_test_provider_factory_with_chain_spec(chain_spec.clone());
-        init_genesis(provider_factory.clone())?;
-        let blockchain_db = BlockchainProvider::new(
-            provider_factory.clone(),
-            Arc::new(NoopBlockchainTree::default()),
-        )?;
-
-        let blocks_and_execution_outputs =
-            blocks_and_execution_outputs(provider_factory, chain_spec, key_pair)?;
-        let (block, block_execution_output) = blocks_and_execution_outputs.first().unwrap();
-        let execution_outcome = to_execution_outcome(block.number, block_execution_output);
-
-        // Backfill the first block
-        let factory = BackfillJobFactory::new(executor, blockchain_db);
-        let job = factory.backfill(1..=1);
-        let chains = job.collect::<Result<Vec<_>, _>>()?;
-
-        // Assert that the backfill job produced the same chain as we got before when we were
-        // executing only the first block
-        assert_eq!(chains.len(), 1);
-        let mut chain = chains.into_iter().next().unwrap();
-        chain.execution_outcome_mut().bundle.reverts.sort();
-        assert_eq!(chain.blocks(), &[(1, block.clone())].into());
-        assert_eq!(chain.execution_outcome(), &execution_outcome);
-
-        Ok(())
-    }
-
-    #[test]
-    fn test_single_block_backfill() -> eyre::Result<()> {
-        reth_tracing::init_test_tracing();
-
-        // Create a key pair for the sender
-        let key_pair = Keypair::new_global(&mut generators::rng());
-        let address = public_key_to_address(key_pair.public_key());
-
-        let chain_spec = chain_spec(address);
-
-        let executor = EthExecutorProvider::ethereum(chain_spec.clone());
-        let provider_factory = create_test_provider_factory_with_chain_spec(chain_spec.clone());
-        init_genesis(provider_factory.clone())?;
-        let blockchain_db = BlockchainProvider::new(
-            provider_factory.clone(),
-            Arc::new(NoopBlockchainTree::default()),
-        )?;
-
-        let blocks_and_execution_outcomes =
-            blocks_and_execution_outputs(provider_factory, chain_spec, key_pair)?;
-
-        // Backfill the first block
-        let factory = BackfillJobFactory::new(executor, blockchain_db);
-        let job = factory.backfill(1..=1);
-        let single_job = job.into_single_blocks();
-        let block_execution_it = single_job.into_iter();
-
-        // Assert that the backfill job only produces a single block
-        let blocks_and_outcomes = block_execution_it.collect::<Vec<_>>();
-        assert_eq!(blocks_and_outcomes.len(), 1);
-
-        // Assert that the backfill job single block iterator produces the expected output for each
-        // block
-        for (i, res) in blocks_and_outcomes.into_iter().enumerate() {
-            let (block, mut execution_output) = res?;
-            execution_output.state.reverts.sort();
-
-            let sealed_block_with_senders = blocks_and_execution_outcomes[i].0.clone();
-            let expected_block = sealed_block_with_senders.unseal();
-            let expected_output = &blocks_and_execution_outcomes[i].1;
-
-            assert_eq!(block, expected_block);
-            assert_eq!(&execution_output, expected_output);
-        }
-
-        Ok(())
-    }
-
-    #[tokio::test]
-    async fn test_async_backfill() -> eyre::Result<()> {
-        reth_tracing::init_test_tracing();
-
-        // Create a key pair for the sender
-        let key_pair = Keypair::new_global(&mut generators::rng());
-        let address = public_key_to_address(key_pair.public_key());
-
-        let chain_spec = chain_spec(address);
-
-        let executor = EthExecutorProvider::ethereum(chain_spec.clone());
-        let provider_factory = create_test_provider_factory_with_chain_spec(chain_spec.clone());
-        init_genesis(provider_factory.clone())?;
-        let blockchain_db = BlockchainProvider::new(
-            provider_factory.clone(),
-            Arc::new(NoopBlockchainTree::default()),
-        )?;
-
-        // Create first 2 blocks
-        let blocks_and_execution_outcomes =
-            blocks_and_execution_outputs(provider_factory, chain_spec, key_pair)?;
-
-        // Backfill the first block
-        let factory = BackfillJobFactory::new(executor.clone(), blockchain_db.clone());
-        let mut backfill_stream = factory.backfill(1..=1).into_stream();
-
-        // execute first block
-        let (block, mut execution_output) = backfill_stream.next().await.unwrap().unwrap();
-        execution_output.state.reverts.sort();
-        let sealed_block_with_senders = blocks_and_execution_outcomes[0].0.clone();
-        let expected_block = sealed_block_with_senders.unseal();
-        let expected_output = &blocks_and_execution_outcomes[0].1;
-        assert_eq!(block, expected_block);
-        assert_eq!(&execution_output, expected_output);
-
-        // expect no more blocks
-        assert!(backfill_stream.next().await.is_none());
-=======
 #[cfg(test)]
 mod test_utils;
->>>>>>> c228fe15
 
 pub use factory::BackfillJobFactory;
 pub use job::{BackfillJob, SingleBlockBackfillJob};
