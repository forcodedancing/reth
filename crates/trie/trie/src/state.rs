--- conflicted
+++ resolved
@@ -4,21 +4,8 @@
 };
 use itertools::Itertools;
 use rayon::prelude::{IntoParallelIterator, ParallelIterator};
-<<<<<<< HEAD
 use reth_primitives::{keccak256, Account, Address, B256, U256};
 use revm::db::{states::CacheAccount, AccountStatus, BundleAccount};
-=======
-use reth_db::{tables, DatabaseError};
-use reth_db_api::{
-    cursor::DbCursorRO,
-    models::{AccountBeforeTx, BlockNumberAddress},
-    transaction::DbTx,
-};
-use reth_execution_errors::StateRootError;
-use reth_primitives::{keccak256, Account, Address, BlockNumber, B256, U256};
-use reth_trie_common::AccountProof;
-use revm::{db::BundleAccount, primitives::AccountStatus};
->>>>>>> 29a6048b
 use std::{
     borrow::Cow,
     collections::{hash_map, HashMap, HashSet},
@@ -62,7 +49,26 @@
         Self { accounts, storages }
     }
 
-<<<<<<< HEAD
+    /// Initialize [`HashedPostState`] from evm state.
+    pub fn from_state(
+        changes: HashMap<Address, reth_primitives::revm_primitives::Account>,
+    ) -> Self {
+        let mut this = Self::default();
+        for (address, account) in changes {
+            let hashed_address = keccak256(address);
+            this.accounts.insert(hashed_address, Some(account.info.clone().into()));
+
+            let hashed_storage = HashedStorage::from_iter(
+                account.status == AccountStatus::SelfDestructed,
+                account.storage.iter().map(|(key, value)| {
+                    (keccak256(B256::new(key.to_be_bytes())), value.present_value)
+                }),
+            );
+            this.storages.insert(hashed_address, hashed_storage);
+        }
+        this
+    }
+
     /// Initialize [`HashedPostState`] from cached state.
     /// Hashes all changed accounts and storage entries that are currently stored in cache.
     pub fn from_cache_state<'a>(
@@ -80,47 +86,6 @@
                 (hashed_address, (hashed_account, hashed_storage))
             })
             .collect::<Vec<(B256, (Option<Account>, HashedStorage))>>();
-=======
-    /// Initialize [`HashedPostState`] from evm state.
-    pub fn from_state(
-        changes: HashMap<Address, reth_primitives::revm_primitives::Account>,
-    ) -> Self {
-        let mut this = Self::default();
-        for (address, account) in changes {
-            let hashed_address = keccak256(address);
-            this.accounts.insert(hashed_address, Some(account.info.clone().into()));
-
-            let hashed_storage = HashedStorage::from_iter(
-                account.status == AccountStatus::SelfDestructed,
-                account.storage.iter().map(|(key, value)| {
-                    (keccak256(B256::new(key.to_be_bytes())), value.present_value)
-                }),
-            );
-            this.storages.insert(hashed_address, hashed_storage);
-        }
-        this
-    }
-
-    /// Initialize [`HashedPostState`] from revert range.
-    /// Iterate over state reverts in the specified block range and
-    /// apply them to hashed state in reverse.
-    ///
-    /// NOTE: In order to have the resulting [`HashedPostState`] be a correct
-    /// overlay of the plain state, the end of the range must be the current tip.
-    pub fn from_revert_range<TX: DbTx>(
-        tx: &TX,
-        range: RangeInclusive<BlockNumber>,
-    ) -> Result<Self, DatabaseError> {
-        // Iterate over account changesets and record value before first occurring account change.
-        let mut accounts = HashMap::<Address, Option<Account>>::default();
-        let mut account_changesets_cursor = tx.cursor_read::<tables::AccountChangeSets>()?;
-        for entry in account_changesets_cursor.walk_range(range.clone())? {
-            let (_, AccountBeforeTx { address, info }) = entry?;
-            if let hash_map::Entry::Vacant(entry) = accounts.entry(address) {
-                entry.insert(info);
-            }
-        }
->>>>>>> 29a6048b
 
         let mut accounts = HashMap::with_capacity(hashed.len());
         let mut storages = HashMap::with_capacity(hashed.len());
