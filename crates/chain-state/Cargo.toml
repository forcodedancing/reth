--- conflicted
+++ resolved
@@ -61,16 +61,9 @@
 
 [features]
 test-utils = [
-<<<<<<< HEAD
-    "alloy-signer",
-    "alloy-signer-local",
-    "rand",
-    "revm"
-=======
   "alloy-signer",
   "alloy-signer-local",
   "alloy-consensus",
   "rand",
   "revm"
->>>>>>> 819f1490
 ]