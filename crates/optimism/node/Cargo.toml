[package]
name = "reth-node-optimism"
version.workspace = true
edition.workspace = true
rust-version.workspace = true
license.workspace = true
homepage.workspace = true
repository.workspace = true

[lints]
workspace = true

[dependencies]
# reth
reth-primitives.workspace = true
reth-payload-builder.workspace = true
reth-basic-payload-builder.workspace = true
reth-optimism-payload-builder.workspace = true
reth-rpc-types.workspace = true
reth-rpc.workspace = true
reth-rpc-types-compat.workspace = true
reth-node-api.workspace = true
reth-node-builder.workspace = true
reth-tracing.workspace = true
reth-provider.workspace = true
reth-transaction-pool.workspace = true
reth-network.workspace = true
reth-interfaces.workspace = true
reth-evm.workspace = true
reth-revm.workspace = true
reth-evm-optimism.workspace = true
reth-beacon-consensus.workspace = true
revm.workspace = true
revm-primitives.workspace = true

# async
async-trait.workspace = true
hyper.workspace = true
reqwest = { workspace = true, default-features = false, features = [
    "rustls-tls-native-roots",
] }
tracing.workspace = true

# misc
clap.workspace = true
serde.workspace = true
serde_json.workspace = true
eyre.workspace = true
parking_lot.workspace = true
thiserror.workspace = true
jsonrpsee.workspace = true

[dev-dependencies]
reth.workspace = true
reth-db.workspace = true
reth-revm = { workspace = true, features = ["test-utils"] }
reth-e2e-test-utils.workspace = true
tokio.workspace = true
alloy-primitives.workspace = true

[features]
optimism = [
    "reth-primitives/optimism",
    "reth-provider/optimism",
    "reth-rpc-types-compat/optimism",
    "reth-rpc/optimism",
    "reth-evm-optimism/optimism",
    "reth-optimism-payload-builder/optimism",
<<<<<<< HEAD
]
opbnb = [
    "reth-revm/opbnb",
=======
    "reth-beacon-consensus/optimism",
>>>>>>> aadf5353
]<|MERGE_RESOLUTION|>--- conflicted
+++ resolved
@@ -66,11 +66,5 @@
     "reth-rpc/optimism",
     "reth-evm-optimism/optimism",
     "reth-optimism-payload-builder/optimism",
-<<<<<<< HEAD
-]
-opbnb = [
-    "reth-revm/opbnb",
-=======
     "reth-beacon-consensus/optimism",
->>>>>>> aadf5353
 ]