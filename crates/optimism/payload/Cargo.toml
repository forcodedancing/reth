[package]
name = "reth-optimism-payload-builder"
version.workspace = true
edition.workspace = true
rust-version.workspace = true
license.workspace = true
homepage.workspace = true
repository.workspace = true
description = "A payload builder for op-reth that builds optimistic payloads."

[lints]
workspace = true

[dependencies]
# reth
reth-chainspec.workspace = true
reth-primitives.workspace = true
reth-revm.workspace = true
reth-transaction-pool.workspace = true
reth-provider.workspace = true
reth-rpc-types.workspace = true
reth-rpc-types-compat.workspace = true
reth-evm.workspace = true
reth-evm-optimism.workspace = true
reth-execution-types.workspace = true
reth-payload-builder.workspace = true
reth-payload-primitives.workspace = true
reth-basic-payload-builder.workspace = true

# ethereum
revm.workspace = true
alloy-rlp.workspace = true

# misc
tracing.workspace = true
thiserror.workspace = true
sha2.workspace = true

[features]
optimism = [
    "reth-chainspec/optimism",
    "reth-primitives/optimism",
    "reth-provider/optimism",
    "reth-rpc-types-compat/optimism",
    "reth-evm-optimism/optimism",
<<<<<<< HEAD
]
opbnb = [
    "reth-primitives/opbnb",
    "reth-evm-optimism/opbnb",
=======
    "reth-revm/optimism",
>>>>>>> 31e24708
]<|MERGE_RESOLUTION|>--- conflicted
+++ resolved
@@ -43,12 +43,9 @@
     "reth-provider/optimism",
     "reth-rpc-types-compat/optimism",
     "reth-evm-optimism/optimism",
-<<<<<<< HEAD
+    "reth-revm/optimism",
 ]
 opbnb = [
     "reth-primitives/opbnb",
     "reth-evm-optimism/opbnb",
-=======
-    "reth-revm/optimism",
->>>>>>> 31e24708
 ]