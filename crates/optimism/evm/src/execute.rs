--- conflicted
+++ resolved
@@ -12,13 +12,7 @@
 };
 use reth_execution_types::ExecutionOutcome;
 use reth_optimism_consensus::validate_block_post_execution;
-<<<<<<< HEAD
-use reth_primitives::{BlockNumber, BlockWithSenders, Header, Receipt, Receipts, TxType, U256};
-=======
-use reth_primitives::{
-    Address, BlockNumber, BlockWithSenders, Header, Receipt, Receipts, TxType, Withdrawals, U256,
-};
->>>>>>> e11ee489
+use reth_primitives::{Address, BlockNumber, BlockWithSenders, Header, Receipt, Receipts, TxType, U256};
 use reth_prune_types::PruneModes;
 use reth_revm::{
     batch::{BlockBatchRecord, BlockExecutorStats},
@@ -78,13 +72,8 @@
     type Executor<DB: Database<Error: Into<ProviderError> + std::fmt::Display>> =
         OpBlockExecutor<EvmConfig, DB>;
 
-<<<<<<< HEAD
     type BatchExecutor<DB: Database<Error: Into<ProviderError> + std::fmt::Display>> =
         OpBatchExecutor<EvmConfig, DB>;
-=======
-    type BatchExecutor<DB: Database<Error = ProviderError>> = OpBatchExecutor<EvmConfig, DB>;
-
->>>>>>> e11ee489
     fn executor<DB>(&self, db: DB) -> Self::Executor<DB>
     where
         DB: Database<Error: Into<ProviderError> + std::fmt::Display>,
@@ -336,20 +325,8 @@
         block: &BlockWithSenders,
         total_difficulty: U256,
     ) -> Result<(), BlockExecutionError> {
-<<<<<<< HEAD
         let balance_increments =
             post_block_balance_increments(self.chain_spec(), block, total_difficulty);
-=======
-        let balance_increments = post_block_balance_increments(
-            self.chain_spec(),
-            block.number,
-            block.difficulty,
-            block.beneficiary,
-            block.timestamp,
-            total_difficulty,
-            &block.ommers,
-            block.withdrawals.as_ref().map(Withdrawals::as_ref),
-        );
 
         #[cfg(all(feature = "optimism", feature = "opbnb"))]
         if self.chain_spec().fork(Hardfork::PreContractForkBlock).transitions_at_block(block.number)
@@ -389,8 +366,6 @@
                 (governance_token_contract_address, governance_token_change),
             ]);
         }
-
->>>>>>> e11ee489
         // increment balances
         self.state
             .increment_balances(balance_increments)
