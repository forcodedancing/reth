--- conflicted
+++ resolved
@@ -37,14 +37,9 @@
 optimism = [
     "reth-primitives/optimism",
     "reth-provider/optimism",
-<<<<<<< HEAD
-    "reth-interfaces/optimism",
-    "revm-primitives/optimism",
+    "reth-optimism-consensus/optimism",
 ]
 opbnb = [
     "reth-primitives/opbnb",
     "revm-primitives/opbnb",
-=======
-    "reth-optimism-consensus/optimism",
->>>>>>> c0e74406
 ]