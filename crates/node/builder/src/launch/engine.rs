//! Engine node related functionality.

use alloy_rpc_types::engine::ClientVersionV1;
use futures::{future::Either, stream, stream_select, StreamExt};
use reth_beacon_consensus::{
    hooks::{EngineHooks, StaticFileHook},
    BeaconConsensusEngineHandle,
};
use reth_blockchain_tree::BlockchainTreeConfig;
#[cfg(feature = "bsc")]
use reth_bsc_engine::ParliaEngineBuilder;
use reth_chainspec::EthChainSpec;
use reth_consensus_debug_client::{DebugConsensusClient, EtherscanBlockProvider};
use reth_engine_service::service::{ChainEvent, EngineService};
use reth_engine_tree::{
    engine::{EngineApiRequest, EngineRequestHandler},
    tree::TreeConfig,
};
use reth_engine_util::EngineMessageStreamExt;
use reth_exex::ExExManagerHandle;
use reth_network::{NetworkSyncUpdater, SyncState};
#[cfg(feature = "bsc")]
use reth_network_api::EngineRxProvider;
use reth_network_api::{BlockDownloaderProvider, NetworkEventListenerProvider};
use reth_node_api::{BuiltPayload, FullNodeTypes, NodeAddOns, NodeTypesWithEngine};
use reth_node_core::{
    dirs::{ChainPath, DataDirPath},
    exit::NodeExitFuture,
    primitives::Head,
    rpc::eth::{helpers::AddDevSigners, FullEthApiServer},
    version::{CARGO_PKG_VERSION, CLIENT_CODE, NAME_CLIENT, VERGEN_GIT_SHA},
};
use reth_node_events::{cl::ConsensusLayerHealthEvents, node};
use reth_payload_primitives::PayloadBuilder;
use reth_primitives::EthereumHardforks;
use reth_provider::providers::{BlockchainProvider2, ProviderNodeTypes};
use reth_rpc_engine_api::{capabilities::EngineCapabilities, EngineApi};
use reth_tasks::TaskExecutor;
use reth_tokio_util::EventSender;
use reth_tracing::tracing::{debug, error, info};
#[cfg(feature = "bsc")]
use std::marker::PhantomData;
use std::sync::Arc;
use tokio::sync::{mpsc::unbounded_channel, oneshot};
use tokio_stream::wrappers::UnboundedReceiverStream;

use crate::{
    common::{Attached, LaunchContextWith, WithConfigs},
    hooks::NodeHooks,
    rpc::{launch_rpc_servers, EthApiBuilderProvider},
    setup::build_networked_pipeline,
    AddOns, ExExLauncher, FullNode, LaunchContext, LaunchNode, NodeAdapter,
    NodeBuilderWithComponents, NodeComponents, NodeComponentsBuilder, NodeHandle, NodeTypesAdapter,
};

/// The engine node launcher.
#[derive(Debug)]
pub struct EngineNodeLauncher {
    /// The task executor for the node.
    pub ctx: LaunchContext,

    /// Temporary configuration for engine tree.
    /// After engine is stabilized, this should be configured through node builder.
    pub engine_tree_config: TreeConfig,
}

impl EngineNodeLauncher {
    /// Create a new instance of the ethereum node launcher.
    pub const fn new(
        task_executor: TaskExecutor,
        data_dir: ChainPath<DataDirPath>,
        engine_tree_config: TreeConfig,
    ) -> Self {
        Self { ctx: LaunchContext::new(task_executor, data_dir), engine_tree_config }
    }
}

impl<Types, T, CB, AO> LaunchNode<NodeBuilderWithComponents<T, CB, AO>> for EngineNodeLauncher
where
    Types: ProviderNodeTypes + NodeTypesWithEngine,
    T: FullNodeTypes<Types = Types, Provider = BlockchainProvider2<Types>>,
    CB: NodeComponentsBuilder<T>,
    AO: NodeAddOns<
        NodeAdapter<T, CB::Components>,
        EthApi: EthApiBuilderProvider<NodeAdapter<T, CB::Components>>
                    + FullEthApiServer
                    + AddDevSigners,
    >,
{
    type Node = NodeHandle<NodeAdapter<T, CB::Components>, AO>;

    async fn launch_node(
        self,
        target: NodeBuilderWithComponents<T, CB, AO>,
    ) -> eyre::Result<Self::Node> {
        let Self { ctx, engine_tree_config } = self;
        let NodeBuilderWithComponents {
            adapter: NodeTypesAdapter { database },
            components_builder,
            add_ons: AddOns { hooks, rpc, exexs: installed_exex, .. },
            config,
        } = target;
        let NodeHooks { on_component_initialized, on_node_started, .. } = hooks;

        // TODO: move tree_config and canon_state_notification_sender
        // initialization to with_blockchain_db once the engine revamp is done
        // https://github.com/paradigmxyz/reth/issues/8742
        let tree_config = BlockchainTreeConfig::default();

        // NOTE: This is a temporary workaround to provide the canon state notification sender to the components builder because there's a cyclic dependency between the blockchain provider and the tree component. This will be removed once the Blockchain provider no longer depends on an instance of the tree: <https://github.com/paradigmxyz/reth/issues/7154>
        let (canon_state_notification_sender, _receiver) =
            tokio::sync::broadcast::channel(tree_config.max_reorg_depth() as usize * 2);

        // setup the launch context
        let ctx = ctx
            .with_configured_globals()
            // load the toml config
            .with_loaded_toml_config(config)?
            // add resolved peers
            .with_resolved_peers().await?
            // attach the database
            .attach(database.clone())
            // ensure certain settings take effect
            .with_adjusted_configs()
            // Create the provider factory
            .with_provider_factory().await?
            .inspect(|_| {
                info!(target: "reth::cli", "Database opened");
            })
            .with_prometheus_server().await?
            .inspect(|this| {
                debug!(target: "reth::cli", chain=%this.chain_id(), genesis=?this.genesis_hash(), "Initializing genesis");
            })
            .with_genesis()?
            .inspect(|this: &LaunchContextWith<Attached<WithConfigs<Types::ChainSpec>, _>>| {
                info!(target: "reth::cli", "\n{}", this.chain_spec().display_hardforks());
            })
            .with_metrics_task()
            // passing FullNodeTypes as type parameter here so that we can build
            // later the components.
            .with_blockchain_db::<T, _>(move |provider_factory| {
                Ok(BlockchainProvider2::new(provider_factory)?)
            }, tree_config, canon_state_notification_sender)?
            .with_components(components_builder, on_component_initialized).await?;

        // spawn exexs
        let exex_manager_handle = ExExLauncher::new(
            ctx.head(),
            ctx.node_adapter().clone(),
            installed_exex,
            ctx.configs().clone(),
        )
        .launch()
        .await?;

        // create pipeline
        let network_client = ctx.components().network().fetch_client().await?;
        let (consensus_engine_tx, consensus_engine_rx) = unbounded_channel();

        let node_config = ctx.node_config();
        let consensus_engine_stream = UnboundedReceiverStream::from(consensus_engine_rx)
            .maybe_skip_fcu(node_config.debug.skip_fcu)
            .maybe_skip_new_payload(node_config.debug.skip_new_payload)
            .maybe_reorg(
                ctx.blockchain_db().clone(),
                ctx.components().evm_config().clone(),
                reth_payload_validator::ExecutionPayloadValidator::new(ctx.chain_spec()),
                node_config.debug.reorg_frequency,
                node_config.debug.reorg_depth,
            )
            // Store messages _after_ skipping so that `replay-engine` command
            // would replay only the messages that were observed by the engine
            // during this run.
            .maybe_store_messages(node_config.debug.engine_api_store.clone());

        let max_block = ctx.max_block(network_client.clone()).await?;
        let mut hooks = EngineHooks::new();

        let static_file_producer = ctx.static_file_producer();
        let static_file_producer_events = static_file_producer.lock().events();
        hooks.add(StaticFileHook::new(
            static_file_producer.clone(),
            Box::new(ctx.task_executor().clone()),
        ));
        info!(target: "reth::cli", "StaticFileProducer initialized");

        // Configure the pipeline
        let pipeline_exex_handle =
            exex_manager_handle.clone().unwrap_or_else(ExExManagerHandle::empty);
        let pipeline = build_networked_pipeline(
            &ctx.toml_config().stages,
            network_client.clone(),
            ctx.consensus(),
            ctx.provider_factory().clone(),
            ctx.task_executor(),
            ctx.sync_metrics_tx(),
            ctx.prune_config(),
            max_block,
            static_file_producer,
            ctx.components().block_executor().clone(),
            pipeline_exex_handle,
            ctx.node_config().skip_state_root_validation,
        )?;

        // The new engine writes directly to static files. This ensures that they're up to the tip.
        pipeline.move_to_static_files()?;

        let pipeline_events = pipeline.events();

        let mut pruner_builder = ctx.pruner_builder();
        if let Some(exex_manager_handle) = &exex_manager_handle {
            pruner_builder =
                pruner_builder.finished_exex_height(exex_manager_handle.finished_height());
        }
        let pruner = pruner_builder.build_with_provider_factory(ctx.provider_factory().clone());

        let pruner_events = pruner.events();
        info!(target: "reth::cli", prune_config=?ctx.prune_config().unwrap_or_default(), "Pruner initialized");

        // Configure the consensus engine
        let mut eth_service = {
            #[cfg(not(feature = "bsc"))]
            {
                let eth_service = EngineService::new(
                    ctx.consensus(),
                    ctx.components().block_executor().clone(),
                    ctx.chain_spec(),
                    network_client.clone(),
                    Box::pin(consensus_engine_stream),
                    pipeline,
                    Box::new(ctx.task_executor().clone()),
                    ctx.provider_factory().clone(),
                    ctx.blockchain_db().clone(),
                    pruner,
                    ctx.components().payload_builder().clone(),
                    engine_tree_config,
                    ctx.invalid_block_hook()?,
                    ctx.sync_metrics_tx(),
                    ctx.node_config().skip_state_root_validation,
<<<<<<< HEAD
                    ctx.node_config().enable_execution_cache,
=======
                    ctx.node_config().enable_prefetch,
>>>>>>> 80317a48
                );
                eth_service
            }
            #[cfg(feature = "bsc")]
            {
                let engine_rx = ctx.node_adapter().components.network().get_to_engine_rx();
                let client = ParliaEngineBuilder::new(
                    ctx.chain_spec(),
                    ctx.blockchain_db().clone(),
                    ctx.blockchain_db().clone(),
                    ctx.components().parlia().clone(),
                    consensus_engine_tx.clone(),
                    engine_rx,
                    network_client.clone(),
                    ctx.toml_config().stages.merkle.clean_threshold,
                    PhantomData::<Types>,
                )
                .build(ctx.node_config().debug.tip.is_none());
                let eth_service = EngineService::new(
                    ctx.consensus(),
                    ctx.components().block_executor().clone(),
                    ctx.chain_spec(),
                    client.clone(),
                    Box::pin(consensus_engine_stream),
                    pipeline,
                    Box::new(ctx.task_executor().clone()),
                    ctx.provider_factory().clone(),
                    ctx.blockchain_db().clone(),
                    pruner,
                    ctx.components().payload_builder().clone(),
                    engine_tree_config,
                    ctx.invalid_block_hook()?,
                    ctx.sync_metrics_tx(),
                    ctx.node_config().skip_state_root_validation,
<<<<<<< HEAD
                    ctx.node_config().enable_execution_cache,
=======
                    ctx.node_config().enable_prefetch,
>>>>>>> 80317a48
                );
                eth_service
            }
        };

        let event_sender = EventSender::default();

        let beacon_engine_handle =
            BeaconConsensusEngineHandle::new(consensus_engine_tx, event_sender.clone());

        info!(target: "reth::cli", "Consensus engine initialized");

        let events = stream_select!(
            ctx.components().network().event_listener().map(Into::into),
            beacon_engine_handle.event_listener().map(Into::into),
            pipeline_events.map(Into::into),
            if ctx.node_config().debug.tip.is_none() && !ctx.is_dev() {
                Either::Left(
                    ConsensusLayerHealthEvents::new(Box::new(ctx.blockchain_db().clone()))
                        .map(Into::into),
                )
            } else {
                Either::Right(stream::empty())
            },
            pruner_events.map(Into::into),
            static_file_producer_events.map(Into::into),
        );
        ctx.task_executor().spawn_critical(
            "events task",
            node::handle_events(
                Some(Box::new(ctx.components().network().clone())),
                Some(ctx.head().number),
                events,
            ),
        );

        let client = ClientVersionV1 {
            code: CLIENT_CODE,
            name: NAME_CLIENT.to_string(),
            version: CARGO_PKG_VERSION.to_string(),
            commit: VERGEN_GIT_SHA.to_string(),
        };
        let engine_api = EngineApi::new(
            ctx.blockchain_db().clone(),
            ctx.chain_spec(),
            beacon_engine_handle,
            ctx.components().payload_builder().clone().into(),
            ctx.components().pool().clone(),
            Box::new(ctx.task_executor().clone()),
            client,
            EngineCapabilities::default(),
            ctx.components().engine_validator().clone(),
        );
        info!(target: "reth::cli", "Engine API handler initialized");

        // extract the jwt secret from the args if possible
        let jwt_secret = ctx.auth_jwt_secret()?;

        // Start RPC servers
        let (rpc_server_handles, rpc_registry) = launch_rpc_servers(
            ctx.node_adapter().clone(),
            engine_api,
            ctx.node_config(),
            jwt_secret,
            rpc,
        )
        .await?;

        // TODO: migrate to devmode with https://github.com/paradigmxyz/reth/issues/10104
        if let Some(maybe_custom_etherscan_url) = ctx.node_config().debug.etherscan.clone() {
            info!(target: "reth::cli", "Using etherscan as consensus client");

            let chain = ctx.node_config().chain.chain();
            let etherscan_url = maybe_custom_etherscan_url.map(Ok).unwrap_or_else(|| {
                // If URL isn't provided, use default Etherscan URL for the chain if it is known
                chain
                    .etherscan_urls()
                    .map(|urls| urls.0.to_string())
                    .ok_or_else(|| eyre::eyre!("failed to get etherscan url for chain: {chain}"))
            })?;

            let block_provider = EtherscanBlockProvider::new(
                etherscan_url,
                chain.etherscan_api_key().ok_or_else(|| {
                    eyre::eyre!(
                        "etherscan api key not found for rpc consensus client for chain: {chain}"
                    )
                })?,
            );
            let rpc_consensus_client = DebugConsensusClient::new(
                rpc_server_handles.auth.clone(),
                Arc::new(block_provider),
            );
            ctx.task_executor().spawn_critical("etherscan consensus client", async move {
                rpc_consensus_client.run::<<Types as NodeTypesWithEngine>::Engine>().await
            });
        }

        // Run consensus engine to completion
        let initial_target = ctx.initial_backfill_target()?;
        let network_handle = ctx.components().network().clone();
        let mut built_payloads = ctx
            .components()
            .payload_builder()
            .subscribe()
            .await
            .map_err(|e| eyre::eyre!("Failed to subscribe to payload builder events: {:?}", e))?
            .into_built_payload_stream()
            .fuse();
        let chainspec = ctx.chain_spec();
        let (exit, rx) = oneshot::channel();
        info!(target: "reth::cli", "Starting consensus engine");
        ctx.task_executor().spawn_critical("consensus engine", async move {
            if let Some(initial_target) = initial_target {
                debug!(target: "reth::cli", %initial_target,  "start backfill sync");
                eth_service.orchestrator_mut().start_backfill_sync(initial_target);
            }

            let mut res = Ok(());

            // advance the chain and await payloads built locally to add into the engine api tree handler to prevent re-execution if that block is received as payload from the CL
            loop {
                tokio::select! {
                    payload = built_payloads.select_next_some() => {
                        if let Some(executed_block) = payload.executed_block() {
                            debug!(target: "reth::cli", block=?executed_block.block().num_hash(),  "inserting built payload");
                            eth_service.orchestrator_mut().handler_mut().handler_mut().on_event(EngineApiRequest::InsertExecutedBlock(executed_block).into());
                        }
                    }
                    event =  eth_service.next() => {
                        let Some(event) = event else { break };
                        debug!(target: "reth::cli", "Event: {event}");
                        match event {
                            ChainEvent::BackfillSyncFinished => {
                                network_handle.update_sync_state(SyncState::Idle);
                            }
                            ChainEvent::BackfillSyncStarted => {
                                network_handle.update_sync_state(SyncState::Syncing);
                            }
                            ChainEvent::FatalError => {
                                error!(target: "reth::cli", "Fatal error in consensus engine");
                                res = Err(eyre::eyre!("Fatal error in consensus engine"));
                                break
                            }
                            ChainEvent::Handler(ev) => {
                                if let Some(head) = ev.canonical_header() {
                                    let head_block = Head {
                                        number: head.number,
                                        hash: head.hash(),
                                        difficulty: head.difficulty,
                                        timestamp: head.timestamp,
                                        total_difficulty: chainspec
                                            .final_paris_total_difficulty(head.number)
                                            .unwrap_or_default(),
                                    };
                                    network_handle.update_status(head_block);
                                }
                                event_sender.notify(ev);
                            }
                        }
                    }
                }
            }

            let _ = exit.send(res);
        });

        let full_node = FullNode {
            evm_config: ctx.components().evm_config().clone(),
            block_executor: ctx.components().block_executor().clone(),
            pool: ctx.components().pool().clone(),
            network: ctx.components().network().clone(),
            provider: ctx.node_adapter().provider.clone(),
            payload_builder: ctx.components().payload_builder().clone(),
            task_executor: ctx.task_executor().clone(),
            rpc_server_handles,
            rpc_registry,
            config: ctx.node_config().clone(),
            data_dir: ctx.data_dir().clone(),
        };
        // Notify on node started
        on_node_started.on_event(full_node.clone())?;

        let handle = NodeHandle {
            node_exit_future: NodeExitFuture::new(
                async { rx.await? },
                full_node.config.debug.terminate,
            ),
            node: full_node,
        };

        Ok(handle)
    }
}<|MERGE_RESOLUTION|>--- conflicted
+++ resolved
@@ -237,11 +237,8 @@
                     ctx.invalid_block_hook()?,
                     ctx.sync_metrics_tx(),
                     ctx.node_config().skip_state_root_validation,
-<<<<<<< HEAD
+                    ctx.node_config().enable_prefetch,
                     ctx.node_config().enable_execution_cache,
-=======
-                    ctx.node_config().enable_prefetch,
->>>>>>> 80317a48
                 );
                 eth_service
             }
@@ -276,11 +273,8 @@
                     ctx.invalid_block_hook()?,
                     ctx.sync_metrics_tx(),
                     ctx.node_config().skip_state_root_validation,
-<<<<<<< HEAD
+                    ctx.node_config().enable_prefetch,
                     ctx.node_config().enable_execution_cache,
-=======
-                    ctx.node_config().enable_prefetch,
->>>>>>> 80317a48
                 );
                 eth_service
             }
