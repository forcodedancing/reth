--- conflicted
+++ resolved
@@ -161,6 +161,8 @@
             dev: DevArgs::default(),
             pruning: PruningArgs::default(),
             datadir: DatadirArgs::default(),
+            enable_prefetch: false,
+            skip_state_root_validation: false,
         }
     }
 
@@ -439,23 +441,6 @@
 impl<ChainSpec> Clone for NodeConfig<ChainSpec> {
     fn clone(&self) -> Self {
         Self {
-<<<<<<< HEAD
-            config: None,
-            chain: MAINNET.clone(),
-            metrics: None,
-            instance: 1,
-            network: NetworkArgs::default(),
-            rpc: RpcServerArgs::default(),
-            txpool: TxPoolArgs::default(),
-            builder: PayloadBuilderArgs::default(),
-            debug: DebugArgs::default(),
-            db: DatabaseArgs::default(),
-            dev: DevArgs::default(),
-            pruning: PruningArgs::default(),
-            datadir: DatadirArgs::default(),
-            enable_prefetch: false,
-            skip_state_root_validation: false,
-=======
             chain: self.chain.clone(),
             config: self.config.clone(),
             metrics: self.metrics,
@@ -469,7 +454,8 @@
             dev: self.dev,
             pruning: self.pruning.clone(),
             datadir: self.datadir.clone(),
->>>>>>> 1ba631ba
+            enable_prefetch: false,
+            skip_state_root_validation: false,
         }
     }
 }