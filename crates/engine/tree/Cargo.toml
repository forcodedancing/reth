--- conflicted
+++ resolved
@@ -80,16 +80,6 @@
 
 [features]
 test-utils = [
-<<<<<<< HEAD
-    "reth-db/test-utils",
-    "reth-chain-state/test-utils",
-    "reth-network-p2p/test-utils",
-    "reth-prune-types",
-    "reth-stages/test-utils",
-    "reth-static-file",
-    "reth-tracing",
-    "reth-chainspec"
-=======
   "reth-db/test-utils",
   "reth-chain-state/test-utils",
   "reth-network-p2p/test-utils",
@@ -97,7 +87,6 @@
   "reth-stages/test-utils",
   "reth-static-file",
   "reth-tracing"
->>>>>>> 819f1490
 ]
 
 bsc = []