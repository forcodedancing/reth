--- conflicted
+++ resolved
@@ -508,13 +508,10 @@
     engine_kind: EngineApiKind,
     /// Flag indicating whether the state root validation should be skipped.
     skip_state_root_validation: bool,
-<<<<<<< HEAD
+    /// Flag indicating whether to enable prefetch.
+    enable_prefetch: bool,
     /// Flag indicating whether the cache for execution is enabled.
     enable_execution_cache: bool,
-=======
-    /// Flag indicating whether to enable prefetch.
-    enable_prefetch: bool,
->>>>>>> 80317a48
 }
 
 impl<P: Debug, E: Debug, T: EngineTypes + Debug, Spec: Debug> std::fmt::Debug
@@ -538,11 +535,8 @@
             .field("invalid_block_hook", &format!("{:p}", self.invalid_block_hook))
             .field("engine_kind", &self.engine_kind)
             .field("skip_state_root_validation", &self.skip_state_root_validation)
-<<<<<<< HEAD
+            .field("enable_prefetch", &self.enable_prefetch)
             .field("enable_execution_cache", &self.enable_execution_cache)
-=======
-            .field("enable_prefetch", &self.enable_prefetch)
->>>>>>> 80317a48
             .finish()
     }
 }
@@ -571,11 +565,8 @@
         config: TreeConfig,
         engine_kind: EngineApiKind,
         skip_state_root_validation: bool,
-<<<<<<< HEAD
+        enable_prefetch: bool,
         enable_execution_cache: bool,
-=======
-        enable_prefetch: bool,
->>>>>>> 80317a48
     ) -> Self {
         let (incoming_tx, incoming) = std::sync::mpsc::channel();
 
@@ -598,11 +589,8 @@
             invalid_block_hook: Box::new(NoopInvalidBlockHook),
             engine_kind,
             skip_state_root_validation,
-<<<<<<< HEAD
+            enable_prefetch,
             enable_execution_cache,
-=======
-            enable_prefetch,
->>>>>>> 80317a48
         }
     }
 
@@ -629,11 +617,8 @@
         invalid_block_hook: Box<dyn InvalidBlockHook>,
         kind: EngineApiKind,
         skip_state_root_validation: bool,
-<<<<<<< HEAD
+        enable_prefetch: bool,
         enable_execution_cache: bool,
-=======
-        enable_prefetch: bool,
->>>>>>> 80317a48
     ) -> (Sender<FromEngine<EngineApiRequest<T>>>, UnboundedReceiver<EngineApiEvent>) {
         let best_block_number = provider.best_block_number().unwrap_or(0);
         let header = provider.sealed_header(best_block_number).ok().flatten().unwrap_or_default();
@@ -665,11 +650,8 @@
             config,
             kind,
             skip_state_root_validation,
-<<<<<<< HEAD
+            enable_prefetch,
             enable_execution_cache,
-=======
-            enable_prefetch,
->>>>>>> 80317a48
         );
         task.set_invalid_block_hook(invalid_block_hook);
         let incoming = task.incoming_tx.clone();
