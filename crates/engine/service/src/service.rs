use futures::{Stream, StreamExt};
use pin_project::pin_project;
use reth_beacon_consensus::{BeaconConsensusEngineEvent, BeaconEngineMessage, EngineNodeTypes};
use reth_chainspec::EthChainSpec;
use reth_consensus::Consensus;
use reth_engine_tree::{
    backfill::PipelineSync,
    download::BasicBlockDownloader,
    engine::{EngineApiKind, EngineApiRequest, EngineApiRequestHandler, EngineHandler},
    persistence::PersistenceHandle,
    tree::{EngineApiTreeHandler, InvalidBlockHook, TreeConfig},
};
pub use reth_engine_tree::{
    chain::{ChainEvent, ChainOrchestrator},
    engine::EngineApiEvent,
};
use reth_evm::execute::BlockExecutorProvider;
use reth_network_p2p::BlockClient;
use reth_node_types::NodeTypesWithEngine;
use reth_payload_builder::PayloadBuilderHandle;
use reth_payload_validator::ExecutionPayloadValidator;
use reth_provider::{providers::BlockchainProvider2, ProviderFactory};
use reth_prune::PrunerWithFactory;
use reth_stages_api::{MetricEventsSender, Pipeline};
use reth_tasks::TaskSpawner;
use std::{
    marker::PhantomData,
    pin::Pin,
    sync::Arc,
    task::{Context, Poll},
};

/// Alias for consensus engine stream.
type EngineMessageStream<T> = Pin<Box<dyn Stream<Item = BeaconEngineMessage<T>> + Send + Sync>>;

/// Alias for chain orchestrator.
type EngineServiceType<N, Client> = ChainOrchestrator<
    EngineHandler<
        EngineApiRequestHandler<EngineApiRequest<<N as NodeTypesWithEngine>::Engine>>,
        EngineMessageStream<<N as NodeTypesWithEngine>::Engine>,
        BasicBlockDownloader<Client>,
    >,
    PipelineSync<N>,
>;

/// The type that drives the chain forward and communicates progress.
#[pin_project]
#[allow(missing_debug_implementations)]
pub struct EngineService<N, Client, E>
where
    N: EngineNodeTypes,
    Client: BlockClient + 'static,
    E: BlockExecutorProvider + 'static,
{
    orchestrator: EngineServiceType<N, Client>,
    _marker: PhantomData<E>,
}

impl<N, Client, E> EngineService<N, Client, E>
where
    N: EngineNodeTypes,
    Client: BlockClient + 'static,
    E: BlockExecutorProvider + 'static,
{
    /// Constructor for `EngineService`.
    #[allow(clippy::too_many_arguments)]
    pub fn new(
        consensus: Arc<dyn Consensus>,
        executor_factory: E,
        chain_spec: Arc<N::ChainSpec>,
        client: Client,
        incoming_requests: EngineMessageStream<N::Engine>,
        pipeline: Pipeline<N>,
        pipeline_task_spawner: Box<dyn TaskSpawner>,
        provider: ProviderFactory<N>,
        blockchain_db: BlockchainProvider2<N>,
        pruner: PrunerWithFactory<ProviderFactory<N>>,
        payload_builder: PayloadBuilderHandle<N::Engine>,
        tree_config: TreeConfig,
        invalid_block_hook: Box<dyn InvalidBlockHook>,
        sync_metrics_tx: MetricEventsSender,
        skip_state_root_validation: bool,
<<<<<<< HEAD
        enable_execution_cache: bool,
=======
        enable_prefetch: bool,
>>>>>>> 80317a48
    ) -> Self {
        let engine_kind =
            if chain_spec.is_optimism() { EngineApiKind::OpStack } else { EngineApiKind::Ethereum };

        let downloader = BasicBlockDownloader::new(client, consensus.clone());

        let persistence_handle = PersistenceHandle::spawn_service(
            provider,
            pruner,
            sync_metrics_tx,
            enable_execution_cache,
        );
        let payload_validator = ExecutionPayloadValidator::new(chain_spec);

        let canonical_in_memory_state = blockchain_db.canonical_in_memory_state();

        let (to_tree_tx, from_tree) = EngineApiTreeHandler::spawn_new(
            blockchain_db,
            executor_factory,
            consensus,
            payload_validator,
            persistence_handle,
            payload_builder,
            canonical_in_memory_state,
            tree_config,
            invalid_block_hook,
            engine_kind,
            skip_state_root_validation,
<<<<<<< HEAD
            enable_execution_cache,
=======
            enable_prefetch,
>>>>>>> 80317a48
        );

        let engine_handler = EngineApiRequestHandler::new(to_tree_tx, from_tree);
        let handler = EngineHandler::new(engine_handler, downloader, incoming_requests);

        let backfill_sync = PipelineSync::new(pipeline, pipeline_task_spawner);

        Self {
            orchestrator: ChainOrchestrator::new(handler, backfill_sync),
            _marker: Default::default(),
        }
    }

    /// Returns a mutable reference to the orchestrator.
    pub fn orchestrator_mut(&mut self) -> &mut EngineServiceType<N, Client> {
        &mut self.orchestrator
    }
}

impl<N, Client, E> Stream for EngineService<N, Client, E>
where
    N: EngineNodeTypes,
    Client: BlockClient + 'static,
    E: BlockExecutorProvider + 'static,
{
    type Item = ChainEvent<BeaconConsensusEngineEvent>;

    fn poll_next(self: Pin<&mut Self>, cx: &mut Context<'_>) -> Poll<Option<Self::Item>> {
        let mut orchestrator = self.project().orchestrator;
        StreamExt::poll_next_unpin(&mut orchestrator, cx)
    }
}

/// Potential error returned by `EngineService`.
#[derive(Debug, thiserror::Error)]
#[error("Engine service error.")]
pub struct EngineServiceError {}

#[cfg(test)]
mod tests {
    use super::*;
    use reth_beacon_consensus::EthBeaconConsensus;
    use reth_chainspec::{ChainSpecBuilder, MAINNET};
    use reth_engine_tree::{test_utils::TestPipelineBuilder, tree::NoopInvalidBlockHook};
    use reth_ethereum_engine_primitives::EthEngineTypes;
    use reth_evm_ethereum::execute::EthExecutorProvider;
    use reth_exex_types::FinishedExExHeight;
    use reth_network_p2p::test_utils::TestFullBlockClient;
    use reth_primitives::SealedHeader;
    use reth_provider::{
        test_utils::create_test_provider_factory_with_chain_spec, StaticFileProviderFactory,
    };
    use reth_prune::Pruner;
    use reth_tasks::TokioTaskExecutor;
    use std::sync::Arc;
    use tokio::sync::{mpsc::unbounded_channel, watch};
    use tokio_stream::wrappers::UnboundedReceiverStream;

    #[test]
    fn eth_chain_orchestrator_build() {
        let chain_spec = Arc::new(
            ChainSpecBuilder::default()
                .chain(MAINNET.chain)
                .genesis(MAINNET.genesis.clone())
                .paris_activated()
                .build(),
        );
        let consensus = Arc::new(EthBeaconConsensus::new(chain_spec.clone()));

        let client = TestFullBlockClient::default();

        let (_tx, rx) = unbounded_channel::<BeaconEngineMessage<EthEngineTypes>>();
        let incoming_requests = UnboundedReceiverStream::new(rx);

        let pipeline = TestPipelineBuilder::new().build(chain_spec.clone());
        let pipeline_task_spawner = Box::<TokioTaskExecutor>::default();
        let provider_factory = create_test_provider_factory_with_chain_spec(chain_spec.clone());

        let executor_factory = EthExecutorProvider::ethereum(chain_spec.clone());
        let blockchain_db =
            BlockchainProvider2::with_latest(provider_factory.clone(), SealedHeader::default())
                .unwrap();

        let (_tx, rx) = watch::channel(FinishedExExHeight::NoExExs);
        let pruner = Pruner::new_with_factory(
            provider_factory.clone(),
            vec![],
            0,
            0,
            None,
            rx,
            0,
            Some(provider_factory.static_file_provider().path().to_path_buf()),
        );

        let (sync_metrics_tx, _sync_metrics_rx) = unbounded_channel();
        let (tx, _rx) = unbounded_channel();
        let _eth_service = EngineService::new(
            consensus,
            executor_factory,
            chain_spec,
            client,
            Box::pin(incoming_requests),
            pipeline,
            pipeline_task_spawner,
            provider_factory,
            blockchain_db,
            pruner,
            PayloadBuilderHandle::new(tx),
            TreeConfig::default(),
            Box::new(NoopInvalidBlockHook::default()),
            sync_metrics_tx,
            false,
            false,
        );
    }
}<|MERGE_RESOLUTION|>--- conflicted
+++ resolved
@@ -80,11 +80,8 @@
         invalid_block_hook: Box<dyn InvalidBlockHook>,
         sync_metrics_tx: MetricEventsSender,
         skip_state_root_validation: bool,
-<<<<<<< HEAD
+        enable_prefetch: bool,
         enable_execution_cache: bool,
-=======
-        enable_prefetch: bool,
->>>>>>> 80317a48
     ) -> Self {
         let engine_kind =
             if chain_spec.is_optimism() { EngineApiKind::OpStack } else { EngineApiKind::Ethereum };
@@ -113,11 +110,8 @@
             invalid_block_hook,
             engine_kind,
             skip_state_root_validation,
-<<<<<<< HEAD
+            enable_prefetch,
             enable_execution_cache,
-=======
-            enable_prefetch,
->>>>>>> 80317a48
         );
 
         let engine_handler = EngineApiRequestHandler::new(to_tree_tx, from_tree);
