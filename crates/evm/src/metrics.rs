//! Executor metrics.
//!
//! Block processing related to syncing should take care to update the metrics by using either
//! [`ExecutorMetrics::execute_metered`] or [`ExecutorMetrics::metered_one`].
use std::time::Instant;

use metrics::{Counter, Gauge, Histogram};
use reth_execution_types::{BlockExecutionInput, BlockExecutionOutput};
use reth_metrics::Metrics;
use reth_primitives::{BlockWithSenders, Header};

use crate::execute::Executor;

/// Executor metrics.
// TODO(onbjerg): add sload/sstore
#[derive(Metrics, Clone)]
#[metrics(scope = "sync.execution")]
pub struct ExecutorMetrics {
    /// The total amount of gas processed.
    pub gas_processed_total: Counter,
    /// The instantaneous amount of gas processed per second.
    pub gas_per_second: Gauge,

    /// The Histogram for amount of time taken to execute blocks.
    pub execution_histogram: Histogram,
    /// The total amount of time it took to execute the latest block.
    pub execution_duration: Gauge,

    /// The Histogram for number of accounts loaded when executing the latest block.
    pub accounts_loaded_histogram: Histogram,
    /// The Histogram for number of storage slots loaded when executing the latest block.
    pub storage_slots_loaded_histogram: Histogram,
    /// The Histogram for number of bytecodes loaded when executing the latest block.
    pub bytecodes_loaded_histogram: Histogram,

    /// The Histogram for number of accounts updated when executing the latest block.
    pub accounts_updated_histogram: Histogram,
    /// The Histogram for number of storage slots updated when executing the latest block.
    pub storage_slots_updated_histogram: Histogram,
    /// The Histogram for number of bytecodes updated when executing the latest block.
    pub bytecodes_updated_histogram: Histogram,
}

impl ExecutorMetrics {
<<<<<<< HEAD
    /// Execute the given block and update metrics for the execution.
    pub fn metered<F, R>(&self, input: BlockExecutionInput<'_, BlockWithSenders, Header>, f: F) -> R
    where
        F: FnOnce(BlockExecutionInput<'_, BlockWithSenders, Header>) -> R,
=======
    fn metered<F, R>(&self, block: &BlockWithSenders, f: F) -> R
    where
        F: FnOnce() -> R,
>>>>>>> 1ba631ba
    {
        // Execute the block and record the elapsed time.
        let execute_start = Instant::now();
        let output = f();
        let execution_duration = execute_start.elapsed().as_secs_f64();

        // Update gas metrics.
        self.gas_processed_total.increment(block.gas_used);
        self.gas_per_second.set(block.gas_used as f64 / execution_duration);
        self.execution_histogram.record(execution_duration);
        self.execution_duration.set(execution_duration);

        output
    }

    /// Execute the given block using the provided [`Executor`] and update metrics for the
    /// execution.
    ///
    /// Compared to [`Self::metered_one`], this method additionally updates metrics for the number
    /// of accounts, storage slots and bytecodes loaded and updated.
    pub fn execute_metered<'a, E, DB, O, Error>(
        &self,
        executor: E,
        input: BlockExecutionInput<'a, BlockWithSenders>,
    ) -> Result<BlockExecutionOutput<O>, Error>
    where
        E: Executor<
            DB,
            Input<'a> = BlockExecutionInput<'a, BlockWithSenders>,
            Output = BlockExecutionOutput<O>,
            Error = Error,
        >,
    {
        let output = self.metered(input.block, || {
            executor.execute_with_state_closure(input, |state: &revm::db::State<DB>| {
                // Update the metrics for the number of accounts, storage slots and bytecodes
                // loaded
                let accounts = state.cache.accounts.len();
                let storage_slots = state
                    .cache
                    .accounts
                    .values()
                    .filter_map(|account| {
                        account.account.as_ref().map(|account| account.storage.len())
                    })
                    .sum::<usize>();
                let bytecodes = state.cache.contracts.len();

                // Record all state present in the cache state as loaded even though some might have
                // been newly created.
                // TODO: Consider spitting these into loaded and newly created.
                self.accounts_loaded_histogram.record(accounts as f64);
                self.storage_slots_loaded_histogram.record(storage_slots as f64);
                self.bytecodes_loaded_histogram.record(bytecodes as f64);
            })
        })?;

        // Update the metrics for the number of accounts, storage slots and bytecodes updated
        let accounts = output.state.state.len();
        let storage_slots =
            output.state.state.values().map(|account| account.storage.len()).sum::<usize>();
        let bytecodes = output.state.contracts.len();

        self.accounts_updated_histogram.record(accounts as f64);
        self.storage_slots_updated_histogram.record(storage_slots as f64);
        self.bytecodes_updated_histogram.record(bytecodes as f64);

        Ok(output)
    }

    /// Execute the given block and update metrics for the execution.
    pub fn metered_one<F, R>(&self, input: BlockExecutionInput<'_, BlockWithSenders>, f: F) -> R
    where
        F: FnOnce(BlockExecutionInput<'_, BlockWithSenders>) -> R,
    {
        self.metered(input.block, || f(input))
    }
}<|MERGE_RESOLUTION|>--- conflicted
+++ resolved
@@ -42,16 +42,9 @@
 }
 
 impl ExecutorMetrics {
-<<<<<<< HEAD
-    /// Execute the given block and update metrics for the execution.
-    pub fn metered<F, R>(&self, input: BlockExecutionInput<'_, BlockWithSenders, Header>, f: F) -> R
-    where
-        F: FnOnce(BlockExecutionInput<'_, BlockWithSenders, Header>) -> R,
-=======
     fn metered<F, R>(&self, block: &BlockWithSenders, f: F) -> R
     where
         F: FnOnce() -> R,
->>>>>>> 1ba631ba
     {
         // Execute the block and record the elapsed time.
         let execute_start = Instant::now();
@@ -75,12 +68,12 @@
     pub fn execute_metered<'a, E, DB, O, Error>(
         &self,
         executor: E,
-        input: BlockExecutionInput<'a, BlockWithSenders>,
+        input: BlockExecutionInput<'a, BlockWithSenders, Header>,
     ) -> Result<BlockExecutionOutput<O>, Error>
     where
         E: Executor<
             DB,
-            Input<'a> = BlockExecutionInput<'a, BlockWithSenders>,
+            Input<'a> = BlockExecutionInput<'a, BlockWithSenders, Header>,
             Output = BlockExecutionOutput<O>,
             Error = Error,
         >,
@@ -123,9 +116,9 @@
     }
 
     /// Execute the given block and update metrics for the execution.
-    pub fn metered_one<F, R>(&self, input: BlockExecutionInput<'_, BlockWithSenders>, f: F) -> R
+    pub fn metered_one<F, R>(&self, input: BlockExecutionInput<'_, BlockWithSenders, Header>, f: F) -> R
     where
-        F: FnOnce(BlockExecutionInput<'_, BlockWithSenders>) -> R,
+        F: FnOnce(BlockExecutionInput<'_, BlockWithSenders, Header>) -> R,
     {
         self.metered(input.block, || f(input))
     }
