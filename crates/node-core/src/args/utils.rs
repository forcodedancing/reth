--- conflicted
+++ resolved
@@ -43,46 +43,6 @@
     Ok(Duration::from_secs(seconds))
 }
 
-<<<<<<< HEAD
-/// Clap value parser for [`ChainSpec`]s that takes either a built-in chainspec or the path
-/// to a custom one.
-pub fn chain_spec_value_parser(s: &str) -> eyre::Result<Arc<ChainSpec>, eyre::Error> {
-    Ok(match s {
-        #[cfg(not(feature = "optimism"))]
-        "mainnet" => MAINNET.clone(),
-        #[cfg(not(feature = "optimism"))]
-        "goerli" => GOERLI.clone(),
-        #[cfg(not(feature = "optimism"))]
-        "sepolia" => SEPOLIA.clone(),
-        #[cfg(not(feature = "optimism"))]
-        "holesky" => HOLESKY.clone(),
-        #[cfg(not(feature = "optimism"))]
-        "dev" => DEV.clone(),
-        #[cfg(feature = "optimism")]
-        "optimism" => OP_MAINNET.clone(),
-        #[cfg(feature = "optimism")]
-        "optimism_sepolia" | "optimism-sepolia" => OP_SEPOLIA.clone(),
-        #[cfg(feature = "optimism")]
-        "base" => BASE_MAINNET.clone(),
-        #[cfg(feature = "optimism")]
-        "base_sepolia" | "base-sepolia" => BASE_SEPOLIA.clone(),
-        #[cfg(all(feature = "optimism", feature = "opbnb"))]
-        "opbnb_mainnet" | "opbnb-mainnet" => OPBNB_MAINNET.clone(),
-        #[cfg(all(feature = "optimism", feature = "opbnb"))]
-        "opbnb_testnet" | "opbnb-testnet" => OPBNB_TESTNET.clone(),
-        #[cfg(feature = "bsc")]
-        "bsc" | "bsc-mainnet" => BSC_MAINNET.clone(),
-        #[cfg(feature = "bsc")]
-        "bsc-testnet" => BSC_TESTNET.clone(),
-        _ => {
-            let raw = fs::read_to_string(PathBuf::from(shellexpand::full(s)?.into_owned()))?;
-            serde_json::from_str(&raw)?
-        }
-    })
-}
-
-=======
->>>>>>> 31e24708
 /// The help info for the --chain flag
 pub fn chain_help() -> String {
     format!("The chain this node is running.\nPossible values are either a built-in chain or the path to a chain specificafile.\n\nBuilt-in chains:\n    {}", SUPPORTED_CHAINS.join(", "))
