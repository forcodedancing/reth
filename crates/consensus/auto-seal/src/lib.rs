--- conflicted
+++ resolved
@@ -376,27 +376,11 @@
         );
 
         // execute the block
-<<<<<<< HEAD
         let block_execution_output =
-            executor.executor(&mut db).execute((&block, U256::ZERO, None).into())?;
+            executor.executor(&mut db, None).execute((&block, U256::ZERO, None).into())?;
         let gas_used = block_execution_output.gas_used;
         let execution_outcome = ExecutionOutcome::from((block_execution_output, block.number));
         let hashed_state = HashedPostState::from_bundle_state(&execution_outcome.state().state);
-=======
-        let BlockExecutionOutput {
-            state,
-            receipts,
-            requests: block_execution_requests,
-            gas_used,
-            ..
-        } = executor.executor(&mut db, None).execute((&block, U256::ZERO, None).into())?;
-        let execution_outcome = ExecutionOutcome::new(
-            state,
-            receipts.into(),
-            block.number,
-            vec![block_execution_requests.into()],
-        );
->>>>>>> 29a6048b
 
         // todo(onbjerg): we should not pass requests around as this is building a block, which
         // means we need to extract the requests from the execution output and compute the requests
