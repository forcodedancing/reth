//! A basic Ethereum payload builder implementation.

#![doc(
    html_logo_url = "https://raw.githubusercontent.com/paradigmxyz/reth/main/assets/reth-docs.png",
    html_favicon_url = "https://avatars0.githubusercontent.com/u/97369466?s=256",
    issue_tracker_base_url = "https://github.com/paradigmxyz/reth/issues/"
)]
#![cfg_attr(not(test), warn(unused_crate_dependencies))]
#![cfg_attr(docsrs, feature(doc_cfg, doc_auto_cfg))]
#![allow(clippy::useless_let_if_seq)]

use alloy_primitives::U256;
use reth_basic_payload_builder::{
    commit_withdrawals, is_better_payload, BuildArguments, BuildOutcome, PayloadBuilder,
    PayloadConfig, WithdrawalsOutcome,
};
use reth_chain_state::ExecutedBlock;
use reth_chainspec::ChainSpec;
use reth_errors::RethError;
use reth_evm::{system_calls::SystemCaller, ConfigureEvm, NextBlockEnvAttributes};
use reth_evm_ethereum::{eip6110::parse_deposits_from_receipts, EthEvmConfig};
use reth_execution_types::ExecutionOutcome;
use reth_payload_builder::{EthBuiltPayload, EthPayloadBuilderAttributes};
use reth_payload_primitives::{PayloadBuilderAttributes, PayloadBuilderError};
use reth_primitives::{
    constants::{eip4844::MAX_DATA_GAS_PER_BLOCK, BEACON_NONCE},
    proofs::{self, calculate_requests_root},
    revm_primitives::{BlockEnv, CfgEnvWithHandlerCfg},
    Block, BlockBody, EthereumHardforks, Header, Receipt, EMPTY_OMMER_ROOT_HASH,
};
use reth_provider::{ChainSpecProvider, StateProviderFactory};
use reth_revm::database::StateProviderDatabase;
use reth_transaction_pool::{
    noop::NoopTransactionPool, BestTransactionsAttributes, TransactionPool,
};
use reth_trie::HashedPostState;
use revm::{
    db::{states::bundle_state::BundleRetention, State},
    primitives::{EVMError, EnvWithHandlerCfg, InvalidTransaction, ResultAndState},
    DatabaseCommit,
};
use revm_primitives::calc_excess_blob_gas;
use std::sync::Arc;
use tracing::{debug, trace, warn};

/// Ethereum payload builder
#[derive(Debug, Clone, Copy, PartialEq, Eq)]
pub struct EthereumPayloadBuilder<EvmConfig = EthEvmConfig> {
    /// The type responsible for creating the evm.
    evm_config: EvmConfig,
}

impl<EvmConfig> EthereumPayloadBuilder<EvmConfig> {
    /// `EthereumPayloadBuilder` constructor.
    pub const fn new(evm_config: EvmConfig) -> Self {
        Self { evm_config }
    }
}

impl<EvmConfig> EthereumPayloadBuilder<EvmConfig>
where
    EvmConfig: ConfigureEvm<Header = Header>,
{
    /// Returns the configured [`CfgEnvWithHandlerCfg`] and [`BlockEnv`] for the targeted payload
    /// (that has the `parent` as its parent).
    fn cfg_and_block_env(
        &self,
        config: &PayloadConfig<EthPayloadBuilderAttributes>,
        parent: &Header,
    ) -> (CfgEnvWithHandlerCfg, BlockEnv) {
        let next_attributes = NextBlockEnvAttributes {
            timestamp: config.attributes.timestamp(),
            suggested_fee_recipient: config.attributes.suggested_fee_recipient(),
            prev_randao: config.attributes.prev_randao(),
        };
        self.evm_config.next_cfg_and_block_env(parent, next_attributes)
    }
}

// Default implementation of [PayloadBuilder] for unit type
impl<EvmConfig, Pool, Client> PayloadBuilder<Pool, Client> for EthereumPayloadBuilder<EvmConfig>
where
    EvmConfig: ConfigureEvm<Header = Header>,
    Client: StateProviderFactory + ChainSpecProvider<ChainSpec = ChainSpec>,
    Pool: TransactionPool,
{
    type Attributes = EthPayloadBuilderAttributes;
    type BuiltPayload = EthBuiltPayload;

    fn try_build(
        &self,
        args: BuildArguments<Pool, Client, EthPayloadBuilderAttributes, EthBuiltPayload>,
    ) -> Result<BuildOutcome<EthBuiltPayload>, PayloadBuilderError> {
        let (cfg_env, block_env) = self.cfg_and_block_env(&args.config, &args.config.parent_block);
        default_ethereum_payload(self.evm_config.clone(), args, cfg_env, block_env)
    }

    fn build_empty_payload(
        &self,
        client: &Client,
        config: PayloadConfig<Self::Attributes>,
    ) -> Result<EthBuiltPayload, PayloadBuilderError> {
        let args = BuildArguments {
            client,
            config,
            // we use defaults here because for the empty payload we don't need to execute anything
            pool: NoopTransactionPool::default(),
            cached_reads: Default::default(),
            cancel: Default::default(),
            best_payload: None,
        };
        let (cfg_env, block_env) = self.cfg_and_block_env(&args.config, &args.config.parent_block);
        default_ethereum_payload(self.evm_config.clone(), args, cfg_env, block_env)?
            .into_payload()
            .ok_or_else(|| PayloadBuilderError::MissingPayload)
    }
}

/// Constructs an Ethereum transaction payload using the best transactions from the pool.
///
/// Given build arguments including an Ethereum client, transaction pool,
/// and configuration, this function creates a transaction payload. Returns
/// a result indicating success with the payload or an error in case of failure.
#[inline]
pub fn default_ethereum_payload<EvmConfig, Pool, Client>(
    evm_config: EvmConfig,
    args: BuildArguments<Pool, Client, EthPayloadBuilderAttributes, EthBuiltPayload>,
    initialized_cfg: CfgEnvWithHandlerCfg,
    initialized_block_env: BlockEnv,
) -> Result<BuildOutcome<EthBuiltPayload>, PayloadBuilderError>
where
    EvmConfig: ConfigureEvm<Header = Header>,
    Client: StateProviderFactory + ChainSpecProvider<ChainSpec = ChainSpec>,
    Pool: TransactionPool,
{
    let BuildArguments { client, pool, mut cached_reads, config, cancel, best_payload } = args;

    let chain_spec = client.chain_spec();
    let state_provider = client.state_by_block_hash(config.parent_block.hash())?;
    let state = StateProviderDatabase::new(state_provider);
    let mut db =
        State::builder().with_database_ref(cached_reads.as_db(state)).with_bundle_update().build();
    let PayloadConfig { parent_block, extra_data, attributes } = config;

    debug!(target: "payload_builder", id=%attributes.id, parent_hash = ?parent_block.hash(), parent_number = parent_block.number, "building new payload");
    let mut cumulative_gas_used = 0;
    let mut sum_blob_gas_used = 0;
    let block_gas_limit: u64 = initialized_block_env.gas_limit.to::<u64>();
    let base_fee = initialized_block_env.basefee.to::<u64>();

    let mut executed_txs = Vec::new();
    let mut executed_senders = Vec::new();

    let mut best_txs = pool.best_transactions_with_attributes(BestTransactionsAttributes::new(
        base_fee,
        initialized_block_env.get_blob_gasprice().map(|gasprice| gasprice as u64),
    ));

    let mut total_fees = U256::ZERO;

    let block_number = initialized_block_env.number.to::<u64>();

    let mut system_caller = SystemCaller::new(&evm_config, chain_spec.clone());

    // apply eip-4788 pre block contract call
    system_caller
        .pre_block_beacon_root_contract_call(
            &mut db,
            &initialized_cfg,
            &initialized_block_env,
            attributes.parent_beacon_block_root,
        )
        .map_err(|err| {
            warn!(target: "payload_builder",
                parent_hash=%parent_block.hash(),
                %err,
                "failed to apply beacon root contract call for payload"
            );
            PayloadBuilderError::Internal(err.into())
        })?;

    // apply eip-2935 blockhashes update
    system_caller.pre_block_blockhashes_contract_call(
        &mut db,
        &initialized_cfg,
        &initialized_block_env,
        parent_block.hash(),
    )
    .map_err(|err| {
        warn!(target: "payload_builder", parent_hash=%parent_block.hash(), %err, "failed to update blockhashes for payload");
        PayloadBuilderError::Internal(err.into())
    })?;

    let mut receipts = Vec::new();
    while let Some(pool_tx) = best_txs.next() {
        // ensure we still have capacity for this transaction
        if cumulative_gas_used + pool_tx.gas_limit() > block_gas_limit {
            // we can't fit this transaction into the block, so we need to mark it as invalid
            // which also removes all dependent transaction from the iterator before we can
            // continue
            best_txs.mark_invalid(&pool_tx);
            continue
        }

        // check if the job was cancelled, if so we can exit early
        if cancel.is_cancelled() {
            return Ok(BuildOutcome::Cancelled)
        }

        // convert tx to a signed transaction
        let tx = pool_tx.to_recovered_transaction();

        // There's only limited amount of blob space available per block, so we need to check if
        // the EIP-4844 can still fit in the block
        if let Some(blob_tx) = tx.transaction.as_eip4844() {
            let tx_blob_gas = blob_tx.blob_gas();
            if sum_blob_gas_used + tx_blob_gas > MAX_DATA_GAS_PER_BLOCK {
                // we can't fit this _blob_ transaction into the block, so we mark it as
                // invalid, which removes its dependent transactions from
                // the iterator. This is similar to the gas limit condition
                // for regular transactions above.
                trace!(target: "payload_builder", tx=?tx.hash, ?sum_blob_gas_used, ?tx_blob_gas, "skipping blob transaction because it would exceed the max data gas per block");
                best_txs.mark_invalid(&pool_tx);
                continue
            }
        }

        let env = EnvWithHandlerCfg::new_with_cfg_env(
            initialized_cfg.clone(),
            initialized_block_env.clone(),
            evm_config.tx_env(&tx),
        );

        // Configure the environment for the block.
        let mut evm = evm_config.evm_with_env(&mut db, env);

        let ResultAndState { result, state } = match evm.transact() {
            Ok(res) => res,
            Err(err) => {
                match err {
                    EVMError::Transaction(err) => {
                        if matches!(err, InvalidTransaction::NonceTooLow { .. }) {
                            // if the nonce is too low, we can skip this transaction
                            trace!(target: "payload_builder", %err, ?tx, "skipping nonce too low transaction");
                        } else {
                            // if the transaction is invalid, we can skip it and all of its
                            // descendants
                            trace!(target: "payload_builder", %err, ?tx, "skipping invalid transaction and its descendants");
                            best_txs.mark_invalid(&pool_tx);
                        }

                        continue
                    }
                    err => {
                        // this is an error that we should treat as fatal for this attempt
                        return Err(PayloadBuilderError::EvmExecutionError(err))
                    }
                }
            }
        };
        // drop evm so db is released.
        drop(evm);
        // commit changes
        db.commit(state);

        // add to the total blob gas used if the transaction successfully executed
        if let Some(blob_tx) = tx.transaction.as_eip4844() {
            let tx_blob_gas = blob_tx.blob_gas();
            sum_blob_gas_used += tx_blob_gas;

            // if we've reached the max data gas per block, we can skip blob txs entirely
            if sum_blob_gas_used == MAX_DATA_GAS_PER_BLOCK {
                best_txs.skip_blobs();
            }
        }

        let gas_used = result.gas_used();

        // add gas used by the transaction to cumulative gas used, before creating the receipt
        cumulative_gas_used += gas_used;

        // Push transaction changeset and calculate header bloom filter for receipt.
        #[allow(clippy::needless_update)] // side-effect of optimism fields
        receipts.push(Some(Receipt {
            tx_type: tx.tx_type(),
            success: result.is_success(),
            cumulative_gas_used,
            logs: result.into_logs().into_iter().map(Into::into).collect(),
            ..Default::default()
        }));

        // update add to total fees
        let miner_fee = tx
            .effective_tip_per_gas(Some(base_fee))
            .expect("fee is always valid; execution succeeded");
        total_fees += U256::from(miner_fee) * U256::from(gas_used);

        // append sender and transaction to the respective lists
        executed_senders.push(tx.signer());
        executed_txs.push(tx.into_signed());
    }

    // check if we have a better block
    if !is_better_payload(best_payload.as_ref(), total_fees) {
        // can skip building the block
        return Ok(BuildOutcome::Aborted { fees: total_fees, cached_reads })
    }

    // calculate the requests and the requests root
    let (requests, requests_root) = if chain_spec
        .is_prague_active_at_timestamp(attributes.timestamp)
    {
        let deposit_requests = parse_deposits_from_receipts(&chain_spec, receipts.iter().flatten())
            .map_err(|err| PayloadBuilderError::Internal(RethError::Execution(err.into())))?;
        let withdrawal_requests = system_caller
            .post_block_withdrawal_requests_contract_call(
                &mut db,
                &initialized_cfg,
                &initialized_block_env,
            )
            .map_err(|err| PayloadBuilderError::Internal(err.into()))?;
        let consolidation_requests = system_caller
            .post_block_consolidation_requests_contract_call(
                &mut db,
                &initialized_cfg,
                &initialized_block_env,
            )
            .map_err(|err| PayloadBuilderError::Internal(err.into()))?;

        let requests = [deposit_requests, withdrawal_requests, consolidation_requests].concat();
        let requests_root = calculate_requests_root(&requests);
        (Some(requests.into()), Some(requests_root))
    } else {
        (None, None)
    };

    let WithdrawalsOutcome { withdrawals_root, withdrawals } =
        commit_withdrawals(&mut db, &chain_spec, attributes.timestamp, attributes.withdrawals)?;

    // merge all transitions into bundle state, this would apply the withdrawal balance changes
    // and 4788 contract call
    db.merge_transitions(BundleRetention::Reverts);

    let execution_outcome = ExecutionOutcome::new(
        db.take_bundle(),
        vec![receipts.clone()].into(),
        block_number,
        vec![requests.clone().unwrap_or_default()],
    );
    let receipts_root =
        execution_outcome.receipts_root_slow(block_number).expect("Number is in range");
    let logs_bloom = execution_outcome.block_logs_bloom(block_number).expect("Number is in range");

    // calculate the state root
    let hashed_state = HashedPostState::from_bundle_state(&execution_outcome.state().state);
    let (state_root, trie_output) = {
        let state_provider = db.database.0.inner.borrow_mut();
        state_provider.db.state_root_with_updates(hashed_state.clone()).inspect_err(|err| {
            warn!(target: "payload_builder",
                parent_hash=%parent_block.hash(),
                %err,
                "failed to calculate state root for payload"
            );
        })?
    };

    // create the block header
    let transactions_root = proofs::calculate_transaction_root(&executed_txs);

    // initialize empty blob sidecars at first. If cancun is active then this will
    let mut blob_sidecars = Vec::new();
    let mut excess_blob_gas = None;
    let mut blob_gas_used = None;

    // only determine cancun fields when active
    if chain_spec.is_cancun_active_at_timestamp(attributes.timestamp) {
        // grab the blob sidecars from the executed txs
        blob_sidecars = pool.get_all_blobs_exact(
            executed_txs.iter().filter(|tx| tx.is_eip4844()).map(|tx| tx.hash).collect(),
        )?;

        excess_blob_gas = if chain_spec.is_cancun_active_at_timestamp(parent_block.timestamp) {
            let parent_excess_blob_gas = parent_block.excess_blob_gas.unwrap_or_default();
            let parent_blob_gas_used = parent_block.blob_gas_used.unwrap_or_default();
            Some(calc_excess_blob_gas(parent_excess_blob_gas, parent_blob_gas_used))
        } else {
            // for the first post-fork block, both parent.blob_gas_used and
            // parent.excess_blob_gas are evaluated as 0
            Some(calc_excess_blob_gas(0, 0))
        };

        blob_gas_used = Some(sum_blob_gas_used);
    }

    let header = Header {
        parent_hash: parent_block.hash(),
        ommers_hash: EMPTY_OMMER_ROOT_HASH,
        beneficiary: initialized_block_env.coinbase,
        state_root,
        transactions_root,
        receipts_root,
        withdrawals_root,
        logs_bloom,
        timestamp: attributes.timestamp,
        mix_hash: attributes.prev_randao,
        nonce: BEACON_NONCE.into(),
        base_fee_per_gas: Some(base_fee),
        number: parent_block.number + 1,
        gas_limit: block_gas_limit,
        difficulty: U256::ZERO,
        gas_used: cumulative_gas_used,
        extra_data,
        parent_beacon_block_root: attributes.parent_beacon_block_root,
        blob_gas_used: blob_gas_used.map(Into::into),
        excess_blob_gas: excess_blob_gas.map(Into::into),
        requests_root,
    };

    // seal the block
<<<<<<< HEAD
    let block =
        Block { header, body: executed_txs, ommers: vec![], withdrawals, sidecars: None, requests };
=======
    let block = Block {
        header,
        body: BlockBody { transactions: executed_txs, ommers: vec![], withdrawals, requests },
    };
>>>>>>> 1ba631ba

    let sealed_block = block.seal_slow();
    debug!(target: "payload_builder", ?sealed_block, "sealed built block");

    // create the executed block data
    let executed = ExecutedBlock {
        block: Arc::new(sealed_block.clone()),
        senders: Arc::new(executed_senders),
        execution_output: Arc::new(execution_outcome),
        hashed_state: Arc::new(hashed_state),
        trie: Arc::new(trie_output),
    };

    let mut payload = EthBuiltPayload::new(attributes.id, sealed_block, total_fees, Some(executed));

    // extend the payload with the blob sidecars from the executed txs
    payload.extend_sidecars(blob_sidecars);

    Ok(BuildOutcome::Better { payload, cached_reads })
}<|MERGE_RESOLUTION|>--- conflicted
+++ resolved
@@ -417,15 +417,11 @@
     };
 
     // seal the block
-<<<<<<< HEAD
     let block =
-        Block { header, body: executed_txs, ommers: vec![], withdrawals, sidecars: None, requests };
-=======
-    let block = Block {
+        Block {
         header,
-        body: BlockBody { transactions: executed_txs, ommers: vec![], withdrawals, requests },
+        body: BlockBody { transactions: executed_txs, ommers: vec![], withdrawals, sidecars: None, requests },
     };
->>>>>>> 1ba631ba
 
     let sealed_block = block.seal_slow();
     debug!(target: "payload_builder", ?sealed_block, "sealed built block");
