[package]
name = "reth-revm"
version.workspace = true
edition.workspace = true
rust-version.workspace = true
license.workspace = true
homepage.workspace = true
repository.workspace = true
description = "reth specific revm utilities"

[lints]
workspace = true

[dependencies]
# reth
reth-primitives.workspace = true
reth-interfaces.workspace = true
reth-provider.workspace = true
reth-consensus-common.workspace = true
reth-trie = { workspace = true, optional = true }

# revm
revm.workspace = true

# common
tracing.workspace = true

[dev-dependencies]
reth-trie.workspace = true

[features]
<<<<<<< HEAD
test-utils = ["dep:reth-trie"]
optimism = [
    "revm/optimism",
    "reth-primitives/optimism",
    "reth-provider/optimism",
    "reth-consensus-common/optimism",
    "reth-interfaces/optimism",
]
js-tracer = ["revm-inspectors/js-tracer"]
opbnb = [
    "revm/opbnb",
    "reth-primitives/opbnb",
]
=======
test-utils = ["dep:reth-trie"]
>>>>>>> aadf5353
<|MERGE_RESOLUTION|>--- conflicted
+++ resolved
@@ -29,20 +29,4 @@
 reth-trie.workspace = true
 
 [features]
-<<<<<<< HEAD
-test-utils = ["dep:reth-trie"]
-optimism = [
-    "revm/optimism",
-    "reth-primitives/optimism",
-    "reth-provider/optimism",
-    "reth-consensus-common/optimism",
-    "reth-interfaces/optimism",
-]
-js-tracer = ["revm-inspectors/js-tracer"]
-opbnb = [
-    "revm/opbnb",
-    "reth-primitives/opbnb",
-]
-=======
-test-utils = ["dep:reth-trie"]
->>>>>>> aadf5353
+test-utils = ["dep:reth-trie"]