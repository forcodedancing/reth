--- conflicted
+++ resolved
@@ -133,15 +133,11 @@
         executor_factory: E,
         stages_config: StageConfig,
         prune_modes: PruneModes,
-<<<<<<< HEAD
         skip_state_root_validation: bool,
-    ) -> StageSetBuilder<DB> {
-=======
     ) -> StageSetBuilder<Provider>
     where
         OfflineStages<E>: StageSet<Provider>,
     {
->>>>>>> 1ba631ba
         StageSetBuilder::default()
             .add_set(default_offline)
             .add_set(OfflineStages::new(
