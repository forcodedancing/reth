--- conflicted
+++ resolved
@@ -13,14 +13,8 @@
     serde_helpers::JsonStorageKey,
     simulate::{SimBlock, SimulatedBlock},
     state::{EvmOverrides, StateOverride},
-<<<<<<< HEAD
-    AccessListWithGasUsed, AnyTransactionReceipt, BlockOverrides, BlockSidecar, Bundle,
-    EIP1186AccountProofResponse, EthCallResponse, FeeHistory, Header, Index, RichBlock,
-    StateContext, SyncStatus, Transaction, TransactionRequest, Work,
-=======
-    AnyTransactionReceipt, BlockOverrides, BlockTransactions, Bundle, EIP1186AccountProofResponse,
+    AnyTransactionReceipt, BlockOverrides, BlockTransactions, BlockSidecar, Bundle, EIP1186AccountProofResponse,
     EthCallResponse, FeeHistory, Header, Index, StateContext, SyncStatus, TransactionRequest, Work,
->>>>>>> c228fe15
 };
 use reth_transaction_pool::{PoolTransaction, TransactionPool};
 use tracing::trace;
