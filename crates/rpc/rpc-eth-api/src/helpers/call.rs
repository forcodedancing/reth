--- conflicted
+++ resolved
@@ -1,12 +1,9 @@
 //! Loads a pending block from database. Helper trait for `eth_` transaction, call and trace RPC
 //! methods.
 
-<<<<<<< HEAD
+use crate::{AsEthApiError, FromEthApiError, FromEvmError, IntoEthApiError};
 use super::{LoadBlock, LoadPendingBlock, LoadState, LoadTransaction, SpawnBlocking, Trace};
 use cfg_if::cfg_if;
-=======
-use crate::{AsEthApiError, FromEthApiError, FromEvmError, IntoEthApiError};
->>>>>>> c228fe15
 use futures::Future;
 #[cfg(feature = "bsc")]
 use reth_chainspec::BscHardforks;
@@ -514,12 +511,8 @@
         block_env: BlockEnv,
         transactions: impl IntoIterator<Item = TransactionSignedEcRecovered>,
         target_tx_hash: B256,
-<<<<<<< HEAD
         parent_timestamp: u64,
-    ) -> Result<usize, EthApiError>
-=======
     ) -> Result<usize, Self::Error>
->>>>>>> c228fe15
     where
         DB: DatabaseRef,
         EthApiError: From<DB::Error>,
@@ -605,17 +598,13 @@
 
             let sender = tx.signer();
             self.evm_config().fill_tx_env(evm.tx_mut(), &tx.into_signed(), sender);
-<<<<<<< HEAD
 
             #[cfg(feature = "bsc")]
             if !before_system_tx {
                 evm.tx_mut().bsc.is_system_transaction = Some(true);
             };
 
-            evm.transact_commit()?;
-=======
             evm.transact_commit().map_err(Self::Error::from_evm_err)?;
->>>>>>> c228fe15
             index += 1;
         }
         Ok(index)
