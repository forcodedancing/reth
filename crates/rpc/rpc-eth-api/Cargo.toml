--- conflicted
+++ resolved
@@ -31,6 +31,9 @@
 reth-network-api.workspace = true
 reth-trie.workspace = true
 
+# bsc
+reth-bsc-forks.workspace = true
+
 # ethereum
 alloy-eips.workspace = true
 alloy-dyn-abi = { workspace = true, features = ["eip712"] }
@@ -59,16 +62,7 @@
 
 [features]
 js-tracer = ["revm-inspectors/js-tracer", "reth-rpc-eth-types/js-tracer"]
-<<<<<<< HEAD
 client = ["jsonrpsee/client", "jsonrpsee/async-client"]
-optimism = [
-    "reth-primitives/optimism",
-    "revm/optimism",
-    "reth-provider/optimism",
-]
 bsc = [
     "reth-primitives/bsc",
-]
-=======
-client = ["jsonrpsee/client", "jsonrpsee/async-client"]
->>>>>>> 1ba631ba
+]