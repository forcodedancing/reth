//! utilities for working with revm

use crate::eth::error::{EthApiError, EthResult, RpcInvalidTransactionError};
#[cfg(feature = "optimism")]
use reth_primitives::revm::env::fill_op_tx_env;
#[cfg(not(feature = "optimism"))]
use reth_primitives::revm::env::fill_tx_env;
use reth_primitives::{
    revm::env::fill_tx_env_with_recovered, Address, TransactionSigned,
    TransactionSignedEcRecovered, TxHash, TxKind, B256, U256,
};
use reth_rpc_types::{
    state::{AccountOverride, EvmOverrides, StateOverride},
    BlockOverrides, TransactionRequest,
};
#[cfg(feature = "bsc")]
use revm::primitives::BscFields;
#[cfg(feature = "optimism")]
use revm::primitives::{Bytes, OptimismFields};
use revm::{
    db::CacheDB,
    precompile::{PrecompileSpecId, Precompiles},
    primitives::{
        db::DatabaseRef, BlockEnv, Bytecode, CfgEnvWithHandlerCfg, EnvWithHandlerCfg, SpecId, TxEnv,
    },
    Database,
};
use std::cmp::min;
use tracing::trace;

/// Helper type to work with different transaction types when configuring the EVM env.
///
/// This makes it easier to handle errors.
pub trait FillableTransaction {
    /// Returns the hash of the transaction.
    fn hash(&self) -> TxHash;

    /// Fill the transaction environment with the given transaction.
    fn try_fill_tx_env(&self, tx_env: &mut TxEnv) -> EthResult<()>;
}

impl FillableTransaction for TransactionSignedEcRecovered {
    fn hash(&self) -> TxHash {
        self.hash
    }

    fn try_fill_tx_env(&self, tx_env: &mut TxEnv) -> EthResult<()> {
        #[cfg(not(feature = "optimism"))]
        fill_tx_env_with_recovered(tx_env, self);

        #[cfg(feature = "optimism")]
        {
            let mut envelope_buf = Vec::with_capacity(self.length_without_header());
            self.encode_enveloped(&mut envelope_buf);
            fill_tx_env_with_recovered(tx_env, self, envelope_buf.into());
        }
        Ok(())
    }
}
impl FillableTransaction for TransactionSigned {
    fn hash(&self) -> TxHash {
        self.hash
    }

    fn try_fill_tx_env(&self, tx_env: &mut TxEnv) -> EthResult<()> {
        let signer =
            self.recover_signer().ok_or_else(|| EthApiError::InvalidTransactionSignature)?;
        #[cfg(not(feature = "optimism"))]
        fill_tx_env(tx_env, self, signer);

        #[cfg(feature = "optimism")]
        {
            let mut envelope_buf = Vec::with_capacity(self.length_without_header());
            self.encode_enveloped(&mut envelope_buf);
            fill_op_tx_env(tx_env, self, signer, envelope_buf.into());
        }
        Ok(())
    }
}

/// Returns the addresses of the precompiles corresponding to the `SpecId`.
#[inline]
pub fn get_precompiles(spec_id: SpecId) -> impl IntoIterator<Item = Address> {
    let spec = PrecompileSpecId::from_spec_id(spec_id);
    Precompiles::new(spec).addresses().copied().map(Address::from)
}

/// Prepares the [`EnvWithHandlerCfg`] for execution.
///
/// Does not commit any changes to the underlying database.
///
/// EVM settings:
///  - `disable_block_gas_limit` is set to `true`
///  - `disable_eip3607` is set to `true`
///  - `disable_base_fee` is set to `true`
///  - `nonce` is set to `None`
pub fn prepare_call_env<DB>(
    mut cfg: CfgEnvWithHandlerCfg,
    mut block: BlockEnv,
    request: TransactionRequest,
    gas_limit: u64,
    db: &mut CacheDB<DB>,
    overrides: EvmOverrides,
) -> EthResult<EnvWithHandlerCfg>
where
    DB: DatabaseRef,
    EthApiError: From<<DB as DatabaseRef>::Error>,
{
    // we want to disable this in eth_call, since this is common practice used by other node
    // impls and providers <https://github.com/foundry-rs/foundry/issues/4388>
    cfg.disable_block_gas_limit = true;

    // Disabled because eth_call is sometimes used with eoa senders
    // See <https://github.com/paradigmxyz/reth/issues/1959>
    cfg.disable_eip3607 = true;

    // The basefee should be ignored for eth_call
    // See:
    // <https://github.com/ethereum/go-ethereum/blob/ee8e83fa5f6cb261dad2ed0a7bbcde4930c41e6c/internal/ethapi/api.go#L985>
    cfg.disable_base_fee = true;

    // apply block overrides, we need to apply them first so that they take effect when we we create
    // the evm env via `build_call_evm_env`, e.g. basefee
    if let Some(mut block_overrides) = overrides.block {
        if let Some(block_hashes) = block_overrides.block_hash.take() {
            // override block hashes
            db.block_hashes
                .extend(block_hashes.into_iter().map(|(num, hash)| (U256::from(num), hash)))
        }
        apply_block_overrides(*block_overrides, &mut block);
    }

    let request_gas = request.gas;
    let mut env = build_call_evm_env(cfg, block, request)?;
    // set nonce to None so that the next nonce is used when transacting the call
    env.tx.nonce = None;

    // apply state overrides
    if let Some(state_overrides) = overrides.state {
        apply_state_overrides(state_overrides, db)?;
    }

    if request_gas.is_none() {
        // No gas limit was provided in the request, so we need to cap the transaction gas limit
        if env.tx.gas_price > U256::ZERO {
            // If gas price is specified, cap transaction gas limit with caller allowance
            trace!(target: "rpc::eth::call", ?env, "Applying gas limit cap with caller allowance");
            cap_tx_gas_limit_with_caller_allowance(db, &mut env.tx)?;
        } else {
            // If no gas price is specified, use maximum allowed gas limit. The reason for this is
            // that both Erigon and Geth use pre-configured gas cap even if it's possible
            // to derive the gas limit from the block:
            // <https://github.com/ledgerwatch/erigon/blob/eae2d9a79cb70dbe30b3a6b79c436872e4605458/cmd/rpcdaemon/commands/trace_adhoc.go#L956
            // https://github.com/ledgerwatch/erigon/blob/eae2d9a79cb70dbe30b3a6b79c436872e4605458/eth/ethconfig/config.go#L94>
            trace!(target: "rpc::eth::call", ?env, "Applying gas limit cap as the maximum gas limit");
            env.tx.gas_limit = gas_limit;
        }
    }

    Ok(env)
}

/// Creates a new [`EnvWithHandlerCfg`] to be used for executing the [`TransactionRequest`] in
/// `eth_call`.
///
/// Note: this does _not_ access the Database to check the sender.
pub fn build_call_evm_env(
    cfg: CfgEnvWithHandlerCfg,
    block: BlockEnv,
    request: TransactionRequest,
) -> EthResult<EnvWithHandlerCfg> {
    let tx = create_txn_env(&block, request)?;
    Ok(EnvWithHandlerCfg::new_with_cfg_env(cfg, block, tx))
}

/// Configures a new [`TxEnv`]  for the [`TransactionRequest`]
///
/// All [`TxEnv`] fields are derived from the given [`TransactionRequest`], if fields are `None`,
/// they fall back to the [`BlockEnv`]'s settings.
pub fn create_txn_env(block_env: &BlockEnv, request: TransactionRequest) -> EthResult<TxEnv> {
    // Ensure that if versioned hashes are set, they're not empty
    if request.blob_versioned_hashes.as_ref().map_or(false, |hashes| hashes.is_empty()) {
        return Err(RpcInvalidTransactionError::BlobTransactionMissingBlobHashes.into())
    }

    let TransactionRequest {
        from,
        to,
        gas_price,
        max_fee_per_gas,
        max_priority_fee_per_gas,
        gas,
        value,
        input,
        nonce,
        access_list,
        chain_id,
        blob_versioned_hashes,
        max_fee_per_blob_gas,
        ..
    } = request;

    let CallFees { max_priority_fee_per_gas, gas_price, max_fee_per_blob_gas } =
        CallFees::ensure_fees(
            gas_price.map(U256::from),
            max_fee_per_gas.map(U256::from),
            max_priority_fee_per_gas.map(U256::from),
            block_env.basefee,
            blob_versioned_hashes.as_deref(),
            max_fee_per_blob_gas.map(U256::from),
            block_env.get_blob_gasprice().map(U256::from),
        )?;

    let gas_limit = gas.unwrap_or_else(|| block_env.gas_limit.min(U256::from(u64::MAX)).to());
<<<<<<< HEAD
    let transact_to = match to {
        Some(TxKind::Call(to)) => TransactTo::call(to),
        _ => TransactTo::create(),
    };
    #[allow(clippy::needless_update)]
=======
>>>>>>> 31e24708
    let env = TxEnv {
        gas_limit: gas_limit.try_into().map_err(|_| RpcInvalidTransactionError::GasUintOverflow)?,
        nonce,
        caller: from.unwrap_or_default(),
        gas_price,
        gas_priority_fee: max_priority_fee_per_gas,
        transact_to: to.unwrap_or(TxKind::Create),
        value: value.unwrap_or_default(),
        data: input.try_into_unique_input()?.unwrap_or_default(),
        chain_id,
        access_list: access_list
            .map(reth_rpc_types::AccessList::into_flattened)
            .unwrap_or_default(),
        // EIP-4844 fields
        blob_hashes: blob_versioned_hashes.unwrap_or_default(),
        max_fee_per_blob_gas,
        #[cfg(feature = "optimism")]
        optimism: OptimismFields { enveloped_tx: Some(Bytes::new()), ..Default::default() },
        #[cfg(feature = "bsc")]
        bsc: BscFields { is_system_transaction: Some(false) },
        ..Default::default()
    };

    Ok(env)
}

/// Caps the configured [`TxEnv`] `gas_limit` with the allowance of the caller.
pub fn cap_tx_gas_limit_with_caller_allowance<DB>(db: &mut DB, env: &mut TxEnv) -> EthResult<()>
where
    DB: Database,
    EthApiError: From<<DB as Database>::Error>,
{
    if let Ok(gas_limit) = caller_gas_allowance(db, env)?.try_into() {
        env.gas_limit = gas_limit;
    }

    Ok(())
}

/// Calculates the caller gas allowance.
///
/// `allowance = (account.balance - tx.value) / tx.gas_price`
///
/// Returns an error if the caller has insufficient funds.
/// Caution: This assumes non-zero `env.gas_price`. Otherwise, zero allowance will be returned.
pub fn caller_gas_allowance<DB>(db: &mut DB, env: &TxEnv) -> EthResult<U256>
where
    DB: Database,
    EthApiError: From<<DB as Database>::Error>,
{
    Ok(db
        // Get the caller account.
        .basic(env.caller)?
        // Get the caller balance.
        .map(|acc| acc.balance)
        .unwrap_or_default()
        // Subtract transferred value from the caller balance.
        .checked_sub(env.value)
        // Return error if the caller has insufficient funds.
        .ok_or_else(|| RpcInvalidTransactionError::InsufficientFunds)?
        // Calculate the amount of gas the caller can afford with the specified gas price.
        .checked_div(env.gas_price)
        // This will be 0 if gas price is 0. It is fine, because we check it before.
        .unwrap_or_default())
}

/// Helper type for representing the fees of a [`TransactionRequest`]
#[derive(Debug)]
pub struct CallFees {
    /// EIP-1559 priority fee
    max_priority_fee_per_gas: Option<U256>,
    /// Unified gas price setting
    ///
    /// Will be the configured `basefee` if unset in the request
    ///
    /// `gasPrice` for legacy,
    /// `maxFeePerGas` for EIP-1559
    gas_price: U256,
    /// Max Fee per Blob gas for EIP-4844 transactions
    max_fee_per_blob_gas: Option<U256>,
}

// === impl CallFees ===

impl CallFees {
    /// Ensures the fields of a [`TransactionRequest`] are not conflicting.
    ///
    /// # EIP-4844 transactions
    ///
    /// Blob transactions have an additional fee parameter `maxFeePerBlobGas`.
    /// If the `maxFeePerBlobGas` or `blobVersionedHashes` are set we treat it as an EIP-4844
    /// transaction.
    ///
    /// Note: Due to the `Default` impl of [`BlockEnv`] (Some(0)) this assumes the `block_blob_fee`
    /// is always `Some`
    fn ensure_fees(
        call_gas_price: Option<U256>,
        call_max_fee: Option<U256>,
        call_priority_fee: Option<U256>,
        block_base_fee: U256,
        blob_versioned_hashes: Option<&[B256]>,
        max_fee_per_blob_gas: Option<U256>,
        block_blob_fee: Option<U256>,
    ) -> EthResult<Self> {
        /// Get the effective gas price of a transaction as specfified in EIP-1559 with relevant
        /// checks.
        fn get_effective_gas_price(
            max_fee_per_gas: Option<U256>,
            max_priority_fee_per_gas: Option<U256>,
            block_base_fee: U256,
        ) -> EthResult<U256> {
            match max_fee_per_gas {
                Some(max_fee) => {
                    if max_fee < block_base_fee {
                        // `base_fee_per_gas` is greater than the `max_fee_per_gas`
                        return Err(RpcInvalidTransactionError::FeeCapTooLow.into())
                    }
                    if max_fee < max_priority_fee_per_gas.unwrap_or(U256::ZERO) {
                        return Err(
                            // `max_priority_fee_per_gas` is greater than the `max_fee_per_gas`
                            RpcInvalidTransactionError::TipAboveFeeCap.into(),
                        )
                    }
                    Ok(min(
                        max_fee,
                        block_base_fee
                            .checked_add(max_priority_fee_per_gas.unwrap_or(U256::ZERO))
                            .ok_or_else(|| {
                                EthApiError::from(RpcInvalidTransactionError::TipVeryHigh)
                            })?,
                    ))
                }
                None => Ok(block_base_fee
                    .checked_add(max_priority_fee_per_gas.unwrap_or(U256::ZERO))
                    .ok_or_else(|| EthApiError::from(RpcInvalidTransactionError::TipVeryHigh))?),
            }
        }

        let has_blob_hashes =
            blob_versioned_hashes.as_ref().map(|blobs| !blobs.is_empty()).unwrap_or(false);

        match (call_gas_price, call_max_fee, call_priority_fee, max_fee_per_blob_gas) {
            (gas_price, None, None, None) => {
                // either legacy transaction or no fee fields are specified
                // when no fields are specified, set gas price to zero
                let gas_price = gas_price.unwrap_or(U256::ZERO);
                Ok(Self {
                    gas_price,
                    max_priority_fee_per_gas: None,
                    max_fee_per_blob_gas: has_blob_hashes.then_some(block_blob_fee).flatten(),
                })
            }
            (None, max_fee_per_gas, max_priority_fee_per_gas, None) => {
                // request for eip-1559 transaction
                let effective_gas_price = get_effective_gas_price(
                    max_fee_per_gas,
                    max_priority_fee_per_gas,
                    block_base_fee,
                )?;
                let max_fee_per_blob_gas = has_blob_hashes.then_some(block_blob_fee).flatten();

                Ok(Self {
                    gas_price: effective_gas_price,
                    max_priority_fee_per_gas,
                    max_fee_per_blob_gas,
                })
            }
            (None, max_fee_per_gas, max_priority_fee_per_gas, Some(max_fee_per_blob_gas)) => {
                // request for eip-4844 transaction
                let effective_gas_price = get_effective_gas_price(
                    max_fee_per_gas,
                    max_priority_fee_per_gas,
                    block_base_fee,
                )?;
                // Ensure blob_hashes are present
                if !has_blob_hashes {
                    // Blob transaction but no blob hashes
                    return Err(RpcInvalidTransactionError::BlobTransactionMissingBlobHashes.into())
                }

                Ok(Self {
                    gas_price: effective_gas_price,
                    max_priority_fee_per_gas,
                    max_fee_per_blob_gas: Some(max_fee_per_blob_gas),
                })
            }
            _ => {
                // this fallback covers incompatible combinations of fields
                Err(EthApiError::ConflictingFeeFieldsInRequest)
            }
        }
    }
}

/// Applies the given block overrides to the env
fn apply_block_overrides(overrides: BlockOverrides, env: &mut BlockEnv) {
    let BlockOverrides {
        number,
        difficulty,
        time,
        gas_limit,
        coinbase,
        random,
        base_fee,
        block_hash: _,
    } = overrides;

    if let Some(number) = number {
        env.number = number;
    }
    if let Some(difficulty) = difficulty {
        env.difficulty = difficulty;
    }
    if let Some(time) = time {
        env.timestamp = U256::from(time);
    }
    if let Some(gas_limit) = gas_limit {
        env.gas_limit = U256::from(gas_limit);
    }
    if let Some(coinbase) = coinbase {
        env.coinbase = coinbase;
    }
    if let Some(random) = random {
        env.prevrandao = Some(random);
    }
    if let Some(base_fee) = base_fee {
        env.basefee = base_fee;
    }
}

/// Applies the given state overrides (a set of [`AccountOverride`]) to the [`CacheDB`].
pub fn apply_state_overrides<DB>(overrides: StateOverride, db: &mut CacheDB<DB>) -> EthResult<()>
where
    DB: DatabaseRef,
    EthApiError: From<<DB as DatabaseRef>::Error>,
{
    for (account, account_overrides) in overrides {
        apply_account_override(account, account_overrides, db)?;
    }
    Ok(())
}

/// Applies a single [`AccountOverride`] to the [`CacheDB`].
fn apply_account_override<DB>(
    account: Address,
    account_override: AccountOverride,
    db: &mut CacheDB<DB>,
) -> EthResult<()>
where
    DB: DatabaseRef,
    EthApiError: From<<DB as DatabaseRef>::Error>,
{
    // we need to fetch the account via the `DatabaseRef` to not update the state of the account,
    // which is modified via `Database::basic_ref`
    let mut account_info = DatabaseRef::basic_ref(db, account)?.unwrap_or_default();

    if let Some(nonce) = account_override.nonce {
        account_info.nonce = nonce.to();
    }
    if let Some(code) = account_override.code {
        account_info.code = Some(Bytecode::new_raw(code));
    }
    if let Some(balance) = account_override.balance {
        account_info.balance = balance;
    }

    db.insert_account_info(account, account_info);

    // We ensure that not both state and state_diff are set.
    // If state is set, we must mark the account as "NewlyCreated", so that the old storage
    // isn't read from
    match (account_override.state, account_override.state_diff) {
        (Some(_), Some(_)) => return Err(EthApiError::BothStateAndStateDiffInOverride(account)),
        (None, None) => {
            // nothing to do
        }
        (Some(new_account_state), None) => {
            db.replace_account_storage(
                account,
                new_account_state
                    .into_iter()
                    .map(|(slot, value)| {
                        (U256::from_be_bytes(slot.0), U256::from_be_bytes(value.0))
                    })
                    .collect(),
            )?;
        }
        (None, Some(account_state_diff)) => {
            for (slot, value) in account_state_diff {
                db.insert_account_storage(
                    account,
                    U256::from_be_bytes(slot.0),
                    U256::from_be_bytes(value.0),
                )?;
            }
        }
    };

    Ok(())
}

#[cfg(test)]
mod tests {
    use super::*;
    use reth_primitives::constants::GWEI_TO_WEI;

    #[test]
    fn test_ensure_0_fallback() {
        let CallFees { gas_price, .. } =
            CallFees::ensure_fees(None, None, None, U256::from(99), None, None, Some(U256::ZERO))
                .unwrap();
        assert!(gas_price.is_zero());
    }

    #[test]
    fn test_blob_fees() {
        let CallFees { gas_price, max_fee_per_blob_gas, .. } =
            CallFees::ensure_fees(None, None, None, U256::from(99), None, None, Some(U256::ZERO))
                .unwrap();
        assert!(gas_price.is_zero());
        assert_eq!(max_fee_per_blob_gas, None);

        let CallFees { gas_price, max_fee_per_blob_gas, .. } = CallFees::ensure_fees(
            None,
            None,
            None,
            U256::from(99),
            Some(&[B256::from(U256::ZERO)]),
            None,
            Some(U256::from(99)),
        )
        .unwrap();
        assert!(gas_price.is_zero());
        assert_eq!(max_fee_per_blob_gas, Some(U256::from(99)));
    }

    #[test]
    fn test_eip_1559_fees() {
        let CallFees { gas_price, .. } = CallFees::ensure_fees(
            None,
            Some(U256::from(25 * GWEI_TO_WEI)),
            Some(U256::from(15 * GWEI_TO_WEI)),
            U256::from(15 * GWEI_TO_WEI),
            None,
            None,
            Some(U256::ZERO),
        )
        .unwrap();
        assert_eq!(gas_price, U256::from(25 * GWEI_TO_WEI));

        let CallFees { gas_price, .. } = CallFees::ensure_fees(
            None,
            Some(U256::from(25 * GWEI_TO_WEI)),
            Some(U256::from(5 * GWEI_TO_WEI)),
            U256::from(15 * GWEI_TO_WEI),
            None,
            None,
            Some(U256::ZERO),
        )
        .unwrap();
        assert_eq!(gas_price, U256::from(20 * GWEI_TO_WEI));

        let CallFees { gas_price, .. } = CallFees::ensure_fees(
            None,
            Some(U256::from(30 * GWEI_TO_WEI)),
            Some(U256::from(30 * GWEI_TO_WEI)),
            U256::from(15 * GWEI_TO_WEI),
            None,
            None,
            Some(U256::ZERO),
        )
        .unwrap();
        assert_eq!(gas_price, U256::from(30 * GWEI_TO_WEI));

        let call_fees = CallFees::ensure_fees(
            None,
            Some(U256::from(30 * GWEI_TO_WEI)),
            Some(U256::from(31 * GWEI_TO_WEI)),
            U256::from(15 * GWEI_TO_WEI),
            None,
            None,
            Some(U256::ZERO),
        );
        assert!(call_fees.is_err());

        let call_fees = CallFees::ensure_fees(
            None,
            Some(U256::from(5 * GWEI_TO_WEI)),
            Some(U256::from(GWEI_TO_WEI)),
            U256::from(15 * GWEI_TO_WEI),
            None,
            None,
            Some(U256::ZERO),
        );
        assert!(call_fees.is_err());

        let call_fees = CallFees::ensure_fees(
            None,
            Some(U256::MAX),
            Some(U256::MAX),
            U256::from(5 * GWEI_TO_WEI),
            None,
            None,
            Some(U256::ZERO),
        );
        assert!(call_fees.is_err());
    }
}<|MERGE_RESOLUTION|>--- conflicted
+++ resolved
@@ -212,14 +212,7 @@
         )?;
 
     let gas_limit = gas.unwrap_or_else(|| block_env.gas_limit.min(U256::from(u64::MAX)).to());
-<<<<<<< HEAD
-    let transact_to = match to {
-        Some(TxKind::Call(to)) => TransactTo::call(to),
-        _ => TransactTo::create(),
-    };
     #[allow(clippy::needless_update)]
-=======
->>>>>>> 31e24708
     let env = TxEnv {
         gas_limit: gas_limit.try_into().map_err(|_| RpcInvalidTransactionError::GasUintOverflow)?,
         nonce,
