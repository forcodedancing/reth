--- conflicted
+++ resolved
@@ -98,13 +98,10 @@
     "reth-provider/optimism",
     "dep:reth-evm-optimism",
     "reth-evm-optimism/optimism",
-<<<<<<< HEAD
+    "reth-revm/optimism",
 ]
 
 
 bsc = [
     "reth-primitives/bsc",
-=======
-    "reth-revm/optimism",
->>>>>>> 31e24708
 ]