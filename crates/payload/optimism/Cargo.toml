[package]
name = "reth-optimism-payload-builder"
version.workspace = true
edition.workspace = true
rust-version.workspace = true
license.workspace = true
homepage.workspace = true
repository.workspace = true
description = "A payload builder for op-reth that builds optimistic payloads."

[lints]
workspace = true

[dependencies]
# reth
reth-primitives.workspace = true
reth-revm.workspace = true
reth-transaction-pool.workspace = true
reth-provider.workspace = true
reth-rpc-types.workspace = true
reth-rpc-types-compat.workspace = true
reth-engine-primitives.workspace = true
reth-evm.workspace = true
reth-evm-optimism.workspace = true
reth-payload-builder.workspace = true
reth-basic-payload-builder.workspace = true

# ethereum
revm.workspace = true
alloy-rlp.workspace = true

# misc
tracing.workspace = true
thiserror.workspace = true
sha2.workspace = true

[features]
optimism = [
    "reth-primitives/optimism",
    "reth-provider/optimism",
    "reth-rpc-types-compat/optimism",
<<<<<<< HEAD
]
opbnb = [
    "reth-revm/opbnb",
=======
    "reth-evm-optimism/optimism",
>>>>>>> aadf5353
]<|MERGE_RESOLUTION|>--- conflicted
+++ resolved
@@ -39,11 +39,5 @@
     "reth-primitives/optimism",
     "reth-provider/optimism",
     "reth-rpc-types-compat/optimism",
-<<<<<<< HEAD
-]
-opbnb = [
-    "reth-revm/opbnb",
-=======
     "reth-evm-optimism/optimism",
->>>>>>> aadf5353
 ]