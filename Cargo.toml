--- conflicted
+++ resolved
@@ -283,7 +283,6 @@
 reth-optimism-consensus = { path = "crates/optimism/consensus" }
 reth-node-events = { path = "crates/node/events" }
 reth-testing-utils = { path = "testing/testing-utils" }
-reth-node-bsc = { path = "crates/bsc/node" }
 
 # revm
 revm = { version = "8.0.0", features = ["std", "secp256k1"], default-features = false }
@@ -409,16 +408,9 @@
 similar-asserts = "1.5.0"
 test-fuzz = "5"
 
-<<<<<<< HEAD
 
 [patch.crates-io]
-revm = { git = "https://github.com/bnb-chain/revm.git", rev = "26af1ca420a72073b98c5d35780a7dd6d2be891f", features = ["std", "secp256k1"], default-features = false }
-revm-primitives = { git = "https://github.com/bnb-chain/revm.git", rev = "26af1ca420a72073b98c5d35780a7dd6d2be891f", features = ["std"], default-features = false }
+revm = { git = "https://github.com/bnb-chain/revm.git", rev = "d99a54e461d6e6506fc6707ed1d2547915bbf943", features = ["std", "secp256k1"], default-features = false }
+revm-primitives = { git = "https://github.com/bnb-chain/revm.git", rev = "d99a54e461d6e6506fc6707ed1d2547915bbf943", features = ["std"], default-features = false }
 alloy-chains = { git = "https://github.com/bnb-chain/alloy-chains-rs.git", branch = "feat/v0.1.15-opbnb", feature = ["serde", "rlp", "arbitrary"] }
-alloy-genesis = { git = "https://github.com/forcodedancing/alloy", branch = "feat/parlia-config" }
-=======
-[patch.crates-io]
-# TODO: update to official version
-revm = { git = "https://github.com/bnb-chain/revm", rev = "baf5e15d053b9cc183d69867934f40ffece898e1" }
-revm-primitives = { git = "https://github.com/bnb-chain/revm", rev = "baf5e15d053b9cc183d69867934f40ffece898e1" }
->>>>>>> fede7b91
+alloy-genesis = { git = "https://github.com/forcodedancing/alloy", branch = "feat/parlia-config" }