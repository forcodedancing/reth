[workspace.package]
version = "1.0.0"
edition = "2021"
rust-version = "1.79"
license = "MIT OR Apache-2.0"
homepage = "https://paradigmxyz.github.io/reth"
repository = "https://github.com/paradigmxyz/reth"
exclude = [".github/"]

[workspace]
members = [
    "bin/reth-bench/",
    "bin/reth/",
    "crates/blockchain-tree/",
    "crates/blockchain-tree-api/",
    "crates/bsc/consensus",
    "crates/bsc/node/",
    "crates/bsc/evm/",
    "crates/chainspec/",
    "crates/cli/runner/",
    "crates/config/",
    "crates/consensus/auto-seal/",
    "crates/consensus/beacon/",
    "crates/consensus/common/",
    "crates/consensus/consensus/",
    "crates/consensus/debug-client/",
    "crates/ethereum-forks/",
    "crates/e2e-test-utils/",
    "crates/engine-primitives/",
    "crates/errors/",
    "crates/ethereum-forks/",
    "crates/ethereum/consensus/",
    "crates/ethereum/engine-primitives/",
    "crates/ethereum/evm",
    "crates/ethereum/node",
    "crates/ethereum/payload/",
    "crates/etl/",
    "crates/evm/",
    "crates/evm/execution-errors",
    "crates/evm/execution-types",
    "crates/exex/exex/",
    "crates/exex/test-utils/",
    "crates/exex/types/",
    "crates/metrics/",
    "crates/metrics/metrics-derive/",
    "crates/net/banlist/",
    "crates/net/discv4/",
    "crates/net/discv5/",
    "crates/net/dns/",
    "crates/net/downloaders/",
    "crates/net/ecies/",
    "crates/net/eth-wire-types",
    "crates/net/eth-wire/",
    "crates/net/nat/",
    "crates/net/network-api/",
    "crates/net/network/",
    "crates/net/p2p/",
    "crates/net/peers/",
    "crates/node-core/",
    "crates/node/api/",
    "crates/node/builder/",
    "crates/node/events/",
    "crates/optimism/consensus",
    "crates/optimism/evm/",
    "crates/optimism/node/",
    "crates/optimism/payload/",
    "crates/optimism/primitives/",
    "crates/payload/basic/",
    "crates/payload/builder/",
    "crates/payload/primitives/",
    "crates/payload/validator/",
    "crates/primitives/",
    "crates/primitives-traits/",
    "crates/prune/prune",
    "crates/prune/types",
    "crates/revm/",
    "crates/rpc/ipc/",
    "crates/rpc/rpc-api/",
    "crates/rpc/rpc-builder/",
    "crates/rpc/rpc-engine-api/",
    "crates/rpc/rpc-layer",
    "crates/rpc/rpc-testing-util/",
    "crates/rpc/rpc-types-compat/",
    "crates/rpc/rpc-types/",
    "crates/rpc/rpc/",
    "crates/stages/api/",
    "crates/stages/stages/",
    "crates/stages/types/",
    "crates/static-file/types/",
    "crates/static-file/static-file",
    "crates/storage/codecs/",
    "crates/storage/codecs/derive/",
    "crates/storage/db/",
    "crates/storage/db-api/",
    "crates/storage/db-common",
    "crates/storage/errors/",
    "crates/storage/libmdbx-rs/",
    "crates/storage/libmdbx-rs/mdbx-sys/",
    "crates/storage/nippy-jar/",
    "crates/storage/provider/",
    "crates/storage/storage-api/",
    "crates/tasks/",
    "crates/tokio-util/",
    "crates/tracing/",
    "crates/transaction-pool/",
    "crates/trie/common",
    "crates/trie/parallel/",
    "crates/trie/trie",
    "crates/bsc/node/",
    "examples/beacon-api-sidecar-fetcher/",
    "examples/beacon-api-sse/",
    "examples/bsc-p2p",
    "examples/custom-dev-node/",
    "examples/custom-engine-types/",
    "examples/custom-evm/",
    "examples/stateful-precompile/",
    "examples/custom-inspector/",
    "examples/custom-node-components/",
    "examples/custom-payload-builder/",
    "examples/db-access",
    "examples/exex/*",
    "examples/manual-p2p/",
    "examples/network-txpool/",
    "examples/network/",
    "examples/node-custom-rpc/",
    "examples/node-event-hooks/",
    "examples/polygon-p2p/",
    "examples/rpc-db/",
    "examples/txpool-tracing/",
    "testing/ef-tests/",
    "testing/testing-utils",
]
default-members = ["bin/reth"]

# Explicitly set the resolver to version 2, which is the default for packages with edition >= 2021
# https://doc.rust-lang.org/edition-guide/rust-2021/default-cargo-resolver.html
resolver = "2"

[workspace.lints]
rust.missing_debug_implementations = "warn"
rust.missing_docs = "warn"
rust.unreachable_pub = "warn"
rust.unused_must_use = "deny"
rust.rust_2018_idioms = { level = "deny", priority = -1 }
rustdoc.all = "warn"

[workspace.lints.clippy]
# These are some of clippy's nursery (i.e., experimental) lints that we like.
# By default, nursery lints are allowed. Some of the lints below have made good
# suggestions which we fixed. The others didn't have any findings, so we can
# assume they don't have that many false positives. Let's enable them to
# prevent future problems.
branches_sharing_code = "warn"
clear_with_drain = "warn"
derive_partial_eq_without_eq = "warn"
empty_line_after_outer_attr = "warn"
equatable_if_let = "warn"
imprecise_flops = "warn"
iter_on_empty_collections = "warn"
iter_with_drain = "warn"
large_stack_frames = "warn"
manual_clamp = "warn"
mutex_integer = "warn"
needless_pass_by_ref_mut = "warn"
nonstandard_macro_braces = "warn"
or_fun_call = "warn"
path_buf_push_overwrite = "warn"
read_zero_byte_vec = "warn"
redundant_clone = "warn"
suboptimal_flops = "warn"
suspicious_operation_groupings = "warn"
trailing_empty_array = "warn"
trait_duplication_in_bounds = "warn"
transmute_undefined_repr = "warn"
trivial_regex = "warn"
tuple_array_conversions = "warn"
uninhabited_references = "warn"
unused_peekable = "warn"
unused_rounding = "warn"
useless_let_if_seq = "warn"
use_self = "warn"
missing_const_for_fn = "warn"
empty_line_after_doc_comments = "warn"
iter_on_single_items = "warn"
match_same_arms = "warn"
doc_markdown = "warn"
unnecessary_struct_initialization = "warn"
string_lit_as_bytes = "warn"
explicit_into_iter_loop = "warn"
explicit_iter_loop = "warn"
type_repetition_in_bounds = "warn"
flat_map_option = "warn"
manual_assert = "warn"
manual_string_new = "warn"
naive_bytecount = "warn"
needless_bitwise_bool = "warn"
zero_sized_map_values = "warn"
single_char_pattern = "warn"
needless_continue = "warn"
enum_glob_use = "warn"

# These are nursery lints which have findings. Allow them for now. Some are not
# quite mature enough for use in our codebase and some we don't really want.
# Explicitly listing should make it easier to fix in the future.
as_ptr_cast_mut = "allow"
cognitive_complexity = "allow"
collection_is_never_read = "allow"
debug_assert_with_mut_call = "allow"
fallible_impl_from = "allow"
future_not_send = "allow"
needless_collect = "allow"
non_send_fields_in_send_ty = "allow"
redundant_pub_crate = "allow"
significant_drop_in_scrutinee = "allow"
significant_drop_tightening = "allow"

# Speed up tests.
[profile.dev.package]
proptest.opt-level = 3
rand_xorshift.opt-level = 3
rand_chacha.opt-level = 3
unarray.opt-level = 3

# Meant for testing - all optimizations, but with debug assertions and overflow checks.
[profile.hivetests]
inherits = "test"
opt-level = 3
lto = "thin"

[profile.release]
lto = "thin"
strip = "debuginfo"

# Like release, but with full debug symbols. Useful for e.g. `perf`.
[profile.debug-fast]
inherits = "release"
strip = "none"
debug = true

[profile.maxperf]
inherits = "release"
lto = "fat"
codegen-units = 1
incremental = false

[workspace.dependencies]
# reth
reth = { path = "bin/reth" }
reth-bench = { path = "bin/reth-bench" }
reth-auto-seal-consensus = { path = "crates/consensus/auto-seal" }
reth-basic-payload-builder = { path = "crates/payload/basic" }
reth-beacon-consensus = { path = "crates/consensus/beacon" }
reth-bsc-consensus = { path = "crates/bsc/consensus" }
reth-blockchain-tree = { path = "crates/blockchain-tree" }
reth-blockchain-tree-api = { path = "crates/blockchain-tree-api" }
reth-chainspec = { path = "crates/chainspec" }
reth-cli-runner = { path = "crates/cli/runner" }
reth-codecs = { path = "crates/storage/codecs" }
reth-codecs-derive = { path = "crates/storage/codecs/derive" }
reth-config = { path = "crates/config" }
reth-consensus = { path = "crates/consensus/consensus" }
reth-consensus-common = { path = "crates/consensus/common" }
reth-consensus-debug-client = { path = "crates/consensus/debug-client" }
reth-db = { path = "crates/storage/db", default-features = false }
reth-db-api = { path = "crates/storage/db-api" }
reth-db-common = { path = "crates/storage/db-common" }
reth-discv4 = { path = "crates/net/discv4" }
reth-discv5 = { path = "crates/net/discv5" }
reth-dns-discovery = { path = "crates/net/dns" }
reth-downloaders = { path = "crates/net/downloaders" }
reth-e2e-test-utils = { path = "crates/e2e-test-utils" }
reth-ecies = { path = "crates/net/ecies" }
reth-engine-primitives = { path = "crates/engine-primitives" }
reth-errors = { path = "crates/errors" }
reth-eth-wire = { path = "crates/net/eth-wire" }
reth-eth-wire-types = { path = "crates/net/eth-wire-types" }
reth-ethereum-consensus = { path = "crates/ethereum/consensus" }
reth-ethereum-engine-primitives = { path = "crates/ethereum/engine-primitives" }
reth-ethereum-forks = { path = "crates/ethereum-forks" }
reth-ethereum-payload-builder = { path = "crates/ethereum/payload" }
reth-etl = { path = "crates/etl" }
reth-evm = { path = "crates/evm" }
reth-evm-bsc = { path = "crates/bsc/evm" }
reth-evm-ethereum = { path = "crates/ethereum/evm" }
reth-evm-optimism = { path = "crates/optimism/evm" }
reth-execution-errors = { path = "crates/evm/execution-errors" }
reth-execution-types = { path = "crates/evm/execution-types" }
reth-exex = { path = "crates/exex/exex" }
reth-exex-test-utils = { path = "crates/exex/test-utils" }
reth-exex-types = { path = "crates/exex/types" }
reth-fs-util = { path = "crates/fs-util" }
reth-ipc = { path = "crates/rpc/ipc" }
reth-libmdbx = { path = "crates/storage/libmdbx-rs" }
reth-mdbx-sys = { path = "crates/storage/libmdbx-rs/mdbx-sys" }
reth-metrics = { path = "crates/metrics" }
reth-metrics-derive = { path = "crates/metrics/metrics-derive" }
reth-net-banlist = { path = "crates/net/banlist" }
reth-net-nat = { path = "crates/net/nat" }
reth-network = { path = "crates/net/network" }
reth-network-api = { path = "crates/net/network-api" }
reth-network-peers = { path = "crates/net/peers", default-features = false }
reth-network-p2p = { path = "crates/net/p2p" }
reth-nippy-jar = { path = "crates/storage/nippy-jar" }
reth-node-api = { path = "crates/node/api" }
reth-node-builder = { path = "crates/node/builder" }
reth-node-bsc= { path = "crates/bsc/node" }
reth-node-core = { path = "crates/node-core" }
reth-node-ethereum = { path = "crates/ethereum/node" }
reth-node-events = { path = "crates/node/events" }
reth-node-optimism = { path = "crates/optimism/node" }
reth-optimism-consensus = { path = "crates/optimism/consensus" }
reth-optimism-payload-builder = { path = "crates/optimism/payload" }
reth-optimism-primitives = { path = "crates/optimism/primitives" }
reth-payload-builder = { path = "crates/payload/builder" }
reth-payload-primitives = { path = "crates/payload/primitives" }
reth-payload-validator = { path = "crates/payload/validator" }
reth-primitives = { path = "crates/primitives" }
reth-primitives-traits = { path = "crates/primitives-traits" }
reth-provider = { path = "crates/storage/provider" }
reth-prune = { path = "crates/prune/prune" }
reth-prune-types = { path = "crates/prune/types" }
reth-revm = { path = "crates/revm" }
reth-rpc = { path = "crates/rpc/rpc" }
reth-rpc-api = { path = "crates/rpc/rpc-api" }
reth-rpc-api-testing-util = { path = "crates/rpc/rpc-testing-util" }
reth-rpc-builder = { path = "crates/rpc/rpc-builder" }
reth-rpc-engine-api = { path = "crates/rpc/rpc-engine-api" }
reth-rpc-layer = { path = "crates/rpc/rpc-layer" }
reth-rpc-server-types = { path = "crates/rpc/rpc-server-types" }
reth-rpc-types = { path = "crates/rpc/rpc-types" }
reth-rpc-types-compat = { path = "crates/rpc/rpc-types-compat" }
reth-stages = { path = "crates/stages/stages" }
reth-stages-api = { path = "crates/stages/api" }
reth-stages-types = { path = "crates/stages/types" }
reth-static-file = { path = "crates/static-file/static-file" }
reth-static-file-types = { path = "crates/static-file/types" }
reth-storage-api = { path = "crates/storage/storage-api" }
reth-storage-errors = { path = "crates/storage/errors" }
reth-tasks = { path = "crates/tasks" }
reth-testing-utils = { path = "testing/testing-utils" }
reth-tokio-util = { path = "crates/tokio-util" }
reth-tracing = { path = "crates/tracing" }
reth-transaction-pool = { path = "crates/transaction-pool" }
reth-trie = { path = "crates/trie/trie" }
reth-trie-common = { path = "crates/trie/common" }
reth-trie-parallel = { path = "crates/trie/parallel" }

# revm
revm = { version = "10.0.0", features = [
    "std",
    "secp256k1",
    "blst",
], default-features = false }
revm-primitives = { version = "5.0.0", features = [
    "std",
], default-features = false }
revm-inspectors = "0.1"

# eth
alloy-chains = "0.1.15"
alloy-primitives = "0.7.2"
alloy-dyn-abi = "0.7.2"
alloy-json-abi = "0.7.2"
alloy-sol-types = "0.7.2"
alloy-rlp = "0.3.4"
alloy-trie = "0.4"
alloy-rpc-types = { version = "0.1", default-features = false, features = [
    "eth",
] }
alloy-rpc-types-anvil = { version = "0.1", default-features = false }
alloy-rpc-types-beacon = { version = "0.1", default-features = false }
alloy-rpc-types-admin = { version = "0.1", default-features = false }
alloy-rpc-types-txpool = { version = "0.1", default-features = false }
alloy-serde = { version = "0.1", default-features = false }
alloy-rpc-types-engine = { version = "0.1", default-features = false }
alloy-rpc-types-eth = { version = "0.1", default-features = false }
alloy-rpc-types-trace = { version = "0.1", default-features = false }
alloy-genesis = { version = "0.1", default-features = false }
alloy-node-bindings = { version = "0.1", default-features = false }
alloy-provider = { version = "0.1", default-features = false, features = [
    "reqwest",
] }
alloy-eips = { version = "0.1", default-features = false }
alloy-signer = { version = "0.1", default-features = false }
alloy-signer-local = { version = "0.1", default-features = false }
alloy-network = { version = "0.1", default-features = false }
alloy-consensus = { version = "0.1", default-features = false }
alloy-transport = { version = "0.1" }
alloy-transport-http = { version = "0.1", features = [
    "reqwest-rustls-tls",
], default-features = false }
alloy-transport-ws = { version = "0.1", default-features = false }
alloy-transport-ipc = { version = "0.1", default-features = false }
alloy-pubsub = { version = "0.1", default-features = false }
alloy-json-rpc = { version = "0.1", default-features = false }
alloy-rpc-client = { version = "0.1", default-features = false }

# misc
auto_impl = "1"
aquamarine = "0.5"
bytes = "1.5"
bitflags = "2.4"
clap = "4"
dashmap = "5.5"
derive_more = "0.99.17"
fdlimit = "0.3.0"
eyre = "0.6"
generic-array = "0.14"
linked_hash_set = "0.1"
tracing = "0.1.0"
tracing-appender = "0.2"
thiserror = "1.0"
thiserror-no-std = { version = "2.0.2", default-features = false }
serde_json = "1.0.94"
serde = { version = "1.0", default-features = false }
serde_with = "3.3.0"
humantime = "2.1"
humantime-serde = "1.1"
rand = "0.8.5"
rustc-hash = "2.0"
schnellru = "0.2"
strum = "0.26"
rayon = "1.7"
itertools = "0.13"
parking_lot = "0.12"
modular-bitfield = "0.11.2"
once_cell = "1.17"
syn = "2.0"
nybbles = "0.2.1"
smallvec = "1"
dyn-clone = "1.0.17"
sha2 = { version = "0.10", default-features = false }
paste = "1.0"
url = "2.3"
backon = "0.4"

# metrics
metrics = "0.23.0"
metrics-exporter-prometheus = { version = "0.15.0", default-features = false }
metrics-util = "0.17.0"
metrics-process = "2.1.0"

# proc-macros
proc-macro2 = "1.0"
quote = "1.0"

# tokio
tokio-stream = "0.1.11"
tokio = { version = "1.21", default-features = false }
tokio-util = { version = "0.7.4", features = ["codec"] }

# async
async-stream = "0.3"
async-trait = "0.1.68"
futures = "0.3"
futures-util = "0.3"
futures-core = "0.3"
pin-project = "1.0.12"
hyper = "1.3"
hyper-util = "0.1.5"
reqwest = { version = "0.12", default-features = false }
tower = "0.4"
tower-http = "0.5"

# p2p
discv5 = "0.6.0"
igd-next = "0.14.3"

# rpc
jsonrpsee = "0.23"
jsonrpsee-core = "0.23"
jsonrpsee-types = "0.23"
jsonrpsee-http-client = "0.23"

# http
http = "1.0"
http-body = "1.0"
jsonwebtoken = "9"
proptest-arbitrary-interop = "0.1.0"

# crypto
secp256k1 = { version = "0.29", default-features = false, features = [
    "global-context",
    "recovery",
] }
<<<<<<< HEAD
# TODO: Remove `k256` feature: https://github.com/sigp/enr/pull/74
enr = { version = "=0.12.1", default-features = false, features = [
    "k256",
    "rust-secp256k1",
] }
=======
enr = { version = "0.12.1", default-features = false }
>>>>>>> 31e24708

# for eip-4844
c-kzg = "1.0.0"

# config
confy = "0.6"
toml = "0.8"

# misc-testing
arbitrary = "1.3"
assert_matches = "1.5.0"
tempfile = "3.8"
criterion = "0.5"
pprof = "0.13"
proptest = "1.4"
proptest-derive = "0.4"
serial_test = "3"
similar-asserts = "1.5.0"
test-fuzz = "5"
<<<<<<< HEAD

[patch.crates-io]
revm = { git = "https://github.com/bnb-chain/revm", rev = "88cc93305ae0c35fc8b66e16a79a609777f13226" }
revm-interpreter = { git = "https://github.com/bnb-chain/revm", rev = "88cc93305ae0c35fc8b66e16a79a609777f13226" }
revm-precompile = { git = "https://github.com/bnb-chain/revm", rev = "88cc93305ae0c35fc8b66e16a79a609777f13226" }
revm-primitives = { git = "https://github.com/bnb-chain/revm", rev = "88cc93305ae0c35fc8b66e16a79a609777f13226" }
alloy-chains = { git = "https://github.com/bnb-chain/alloy-chains-rs.git", rev = "b7c5379cf47345181f8dce350acafb958f47152a" }
alloy-genesis = { git = "https://github.com/forcodedancing/alloy", branch = "feat/parlia-config" }

[patch."https://github.com/bluealloy/revm"]
revm = { git = "https://github.com/bnb-chain/revm", rev = "88cc93305ae0c35fc8b66e16a79a609777f13226" }
=======
iai-callgrind = "0.11"
>>>>>>> 31e24708
<|MERGE_RESOLUTION|>--- conflicted
+++ resolved
@@ -483,15 +483,7 @@
     "global-context",
     "recovery",
 ] }
-<<<<<<< HEAD
-# TODO: Remove `k256` feature: https://github.com/sigp/enr/pull/74
-enr = { version = "=0.12.1", default-features = false, features = [
-    "k256",
-    "rust-secp256k1",
-] }
-=======
 enr = { version = "0.12.1", default-features = false }
->>>>>>> 31e24708
 
 # for eip-4844
 c-kzg = "1.0.0"
@@ -511,18 +503,15 @@
 serial_test = "3"
 similar-asserts = "1.5.0"
 test-fuzz = "5"
-<<<<<<< HEAD
+iai-callgrind = "0.11"
 
 [patch.crates-io]
-revm = { git = "https://github.com/bnb-chain/revm", rev = "88cc93305ae0c35fc8b66e16a79a609777f13226" }
-revm-interpreter = { git = "https://github.com/bnb-chain/revm", rev = "88cc93305ae0c35fc8b66e16a79a609777f13226" }
-revm-precompile = { git = "https://github.com/bnb-chain/revm", rev = "88cc93305ae0c35fc8b66e16a79a609777f13226" }
-revm-primitives = { git = "https://github.com/bnb-chain/revm", rev = "88cc93305ae0c35fc8b66e16a79a609777f13226" }
+revm = { git = "https://github.com/bnb-chain/revm", rev = "63b8ab893c6f1d2984131017de9872b2809b615b" }
+revm-interpreter = { git = "https://github.com/bnb-chain/revm", rev = "63b8ab893c6f1d2984131017de9872b2809b615b" }
+revm-precompile = { git = "https://github.com/bnb-chain/revm", rev = "63b8ab893c6f1d2984131017de9872b2809b615b" }
+revm-primitives = { git = "https://github.com/bnb-chain/revm", rev = "63b8ab893c6f1d2984131017de9872b2809b615b" }
 alloy-chains = { git = "https://github.com/bnb-chain/alloy-chains-rs.git", rev = "b7c5379cf47345181f8dce350acafb958f47152a" }
-alloy-genesis = { git = "https://github.com/forcodedancing/alloy", branch = "feat/parlia-config" }
+
 
 [patch."https://github.com/bluealloy/revm"]
-revm = { git = "https://github.com/bnb-chain/revm", rev = "88cc93305ae0c35fc8b66e16a79a609777f13226" }
-=======
-iai-callgrind = "0.11"
->>>>>>> 31e24708
+revm = { git = "https://github.com/bnb-chain/revm", rev = "63b8ab893c6f1d2984131017de9872b2809b615b" }