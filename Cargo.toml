[workspace.package]
version = "1.0.3"
edition = "2021"
rust-version = "1.79"
license = "MIT OR Apache-2.0"
homepage = "https://paradigmxyz.github.io/reth"
repository = "https://github.com/paradigmxyz/reth"
exclude = [".github/"]

[workspace]
members = [
    "bin/reth-bench/",
    "bin/reth/",
    "crates/blockchain-tree/",
    "crates/blockchain-tree-api/",
    "crates/bsc/cli",
    "crates/bsc/consensus",
    "crates/bsc/node/",
    "crates/bsc/evm/",
    "crates/chainspec/",
    "crates/cli/cli/",
    "crates/cli/commands/",
    "crates/cli/runner/",
    "crates/cli/util/",
    "crates/config/",
    "crates/consensus/auto-seal/",
    "crates/consensus/beacon/",
    "crates/consensus/common/",
    "crates/consensus/consensus/",
    "crates/consensus/debug-client/",
    "crates/ethereum-forks/",
    "crates/e2e-test-utils/",
    "crates/engine/primitives/",
    "crates/engine/tree/",
    "crates/engine/util/",
    "crates/errors/",
    "crates/ethereum-forks/",
    "crates/ethereum/cli/",
    "crates/ethereum/consensus/",
    "crates/ethereum/engine/",
    "crates/ethereum/engine-primitives/",
    "crates/ethereum/evm",
    "crates/ethereum/node",
    "crates/ethereum/payload/",
    "crates/etl/",
    "crates/evm/",
    "crates/evm/execution-errors",
    "crates/evm/execution-types",
    "crates/exex/exex/",
    "crates/exex/test-utils/",
    "crates/exex/types/",
    "crates/metrics/",
    "crates/metrics/metrics-derive/",
    "crates/net/banlist/",
    "crates/net/discv4/",
    "crates/net/discv5/",
    "crates/net/dns/",
    "crates/net/downloaders/",
    "crates/net/ecies/",
    "crates/net/eth-wire-types",
    "crates/net/eth-wire/",
    "crates/net/nat/",
    "crates/net/network-api/",
    "crates/net/network-types/",
    "crates/net/network/",
    "crates/net/p2p/",
    "crates/net/peers/",
    "crates/node/core/",
    "crates/node/api/",
    "crates/node/builder/",
    "crates/node/events/",
    "crates/optimism/cli",
    "crates/optimism/consensus",
    "crates/optimism/evm/",
    "crates/optimism/node/",
    "crates/optimism/payload/",
    "crates/optimism/primitives/",
    "crates/optimism/rpc/",
    "crates/payload/basic/",
    "crates/payload/builder/",
    "crates/payload/primitives/",
    "crates/payload/validator/",
    "crates/primitives/",
    "crates/primitives-traits/",
    "crates/prune/prune",
    "crates/prune/types",
    "crates/revm/",
    "crates/rpc/ipc/",
    "crates/rpc/rpc-api/",
    "crates/rpc/rpc-builder/",
    "crates/rpc/rpc-engine-api/",
    "crates/rpc/rpc-eth-api/",
    "crates/rpc/rpc-eth-types/",
    "crates/rpc/rpc-layer",
    "crates/rpc/rpc-testing-util/",
    "crates/rpc/rpc-server-types/",
    "crates/rpc/rpc-types-compat/",
    "crates/rpc/rpc-types/",
    "crates/rpc/rpc/",
    "crates/stages/api/",
    "crates/stages/stages/",
    "crates/stages/types/",
    "crates/static-file/types/",
    "crates/static-file/static-file",
    "crates/storage/codecs/",
    "crates/storage/codecs/derive/",
    "crates/storage/db/",
    "crates/storage/db-api/",
    "crates/storage/db-common",
    "crates/storage/errors/",
    "crates/storage/libmdbx-rs/",
    "crates/storage/libmdbx-rs/mdbx-sys/",
    "crates/storage/nippy-jar/",
    "crates/storage/provider/",
    "crates/storage/storage-api/",
    "crates/tasks/",
    "crates/tokio-util/",
    "crates/tracing/",
    "crates/transaction-pool/",
    "crates/trie/common",
    "crates/trie/parallel/",
    "crates/trie/prefetch/",
    "crates/trie/trie",
    "crates/bsc/node/",
    "crates/bsc/engine/",
    "examples/beacon-api-sidecar-fetcher/",
    "examples/beacon-api-sse/",
    "examples/bsc-p2p",
    "examples/custom-dev-node/",
    "examples/custom-engine-types/",
    "examples/custom-evm/",
    "examples/stateful-precompile/",
    "examples/custom-inspector/",
    "examples/custom-node-components/",
    "examples/custom-payload-builder/",
    "examples/db-access",
    "examples/manual-p2p/",
    "examples/network-txpool/",
    "examples/network/",
    "examples/node-custom-rpc/",
    "examples/node-event-hooks/",
    "examples/polygon-p2p/",
    "examples/rpc-db/",
    "examples/txpool-tracing/",
    "examples/custom-rlpx-subprotocol",
    "testing/ef-tests/",
    "testing/testing-utils", 
]
default-members = ["bin/reth"]

# Explicitly set the resolver to version 2, which is the default for packages with edition >= 2021
# https://doc.rust-lang.org/edition-guide/rust-2021/default-cargo-resolver.html
resolver = "2"

[workspace.lints]
rust.missing_debug_implementations = "warn"
rust.missing_docs = "warn"
rust.unreachable_pub = "warn"
rust.unused_must_use = "deny"
rust.rust_2018_idioms = { level = "deny", priority = -1 }
rustdoc.all = "warn"
# rust.unnameable-types = "warn"

[workspace.lints.clippy]
# These are some of clippy's nursery (i.e., experimental) lints that we like.
# By default, nursery lints are allowed. Some of the lints below have made good
# suggestions which we fixed. The others didn't have any findings, so we can
# assume they don't have that many false positives. Let's enable them to
# prevent future problems.
branches_sharing_code = "warn"
clear_with_drain = "warn"
derive_partial_eq_without_eq = "warn"
empty_line_after_outer_attr = "warn"
equatable_if_let = "warn"
imprecise_flops = "warn"
iter_on_empty_collections = "warn"
iter_with_drain = "warn"
large_stack_frames = "warn"
manual_clamp = "warn"
mutex_integer = "warn"
needless_pass_by_ref_mut = "warn"
nonstandard_macro_braces = "warn"
or_fun_call = "warn"
path_buf_push_overwrite = "warn"
read_zero_byte_vec = "warn"
redundant_clone = "warn"
suboptimal_flops = "warn"
suspicious_operation_groupings = "warn"
trailing_empty_array = "warn"
trait_duplication_in_bounds = "warn"
transmute_undefined_repr = "warn"
trivial_regex = "warn"
tuple_array_conversions = "warn"
uninhabited_references = "warn"
unused_peekable = "warn"
unused_rounding = "warn"
useless_let_if_seq = "warn"
use_self = "warn"
missing_const_for_fn = "warn"
empty_line_after_doc_comments = "warn"
iter_on_single_items = "warn"
match_same_arms = "warn"
doc_markdown = "warn"
unnecessary_struct_initialization = "warn"
string_lit_as_bytes = "warn"
explicit_into_iter_loop = "warn"
explicit_iter_loop = "warn"
type_repetition_in_bounds = "warn"
flat_map_option = "warn"
manual_assert = "warn"
manual_string_new = "warn"
naive_bytecount = "warn"
needless_bitwise_bool = "warn"
zero_sized_map_values = "warn"
single_char_pattern = "warn"
needless_continue = "warn"
enum_glob_use = "warn"
iter_without_into_iter = "warn"

# These are nursery lints which have findings. Allow them for now. Some are not
# quite mature enough for use in our codebase and some we don't really want.
# Explicitly listing should make it easier to fix in the future.
as_ptr_cast_mut = "allow"
cognitive_complexity = "allow"
collection_is_never_read = "allow"
debug_assert_with_mut_call = "allow"
fallible_impl_from = "allow"
future_not_send = "allow"
needless_collect = "allow"
non_send_fields_in_send_ty = "allow"
redundant_pub_crate = "allow"
significant_drop_in_scrutinee = "allow"
significant_drop_tightening = "allow"

# Speed up tests.
[profile.dev.package]
proptest.opt-level = 3
rand_xorshift.opt-level = 3
rand_chacha.opt-level = 3
unarray.opt-level = 3

# Meant for testing - all optimizations, but with debug assertions and overflow checks.
[profile.hivetests]
inherits = "test"
opt-level = 3
lto = "thin"

[profile.release]
opt-level = 3
lto = "thin"
debug = "line-tables-only"
strip = true
panic = "unwind"
codegen-units = 16

# Use the `--profile profiling` flag to show symbols in release mode.
# e.g. `cargo build --profile profiling`
[profile.profiling]
inherits = "release"
debug = 2
strip = false

# Make sure debug symbols are in the bench profile
[profile.bench]
inherits = "profiling"

[profile.maxperf]
inherits = "release"
lto = "fat"
codegen-units = 1

[workspace.dependencies]
# reth
reth = { path = "bin/reth" }
reth-bench = { path = "bin/reth-bench" }
reth-auto-seal-consensus = { path = "crates/consensus/auto-seal" }
reth-basic-payload-builder = { path = "crates/payload/basic" }
reth-beacon-consensus = { path = "crates/consensus/beacon" }
reth-bsc-cli = { path = "crates/bsc/cli" }
reth-bsc-consensus = { path = "crates/bsc/consensus" }
reth-blockchain-tree = { path = "crates/blockchain-tree" }
reth-blockchain-tree-api = { path = "crates/blockchain-tree-api" }
reth-chainspec = { path = "crates/chainspec" }
reth-cli = { path = "crates/cli/cli" }
reth-cli-commands = { path = "crates/cli/commands" }
reth-cli-runner = { path = "crates/cli/runner" }
reth-cli-util = { path = "crates/cli/util" }
reth-codecs = { path = "crates/storage/codecs" }
reth-codecs-derive = { path = "crates/storage/codecs/derive" }
reth-config = { path = "crates/config" }
reth-consensus = { path = "crates/consensus/consensus" }
reth-consensus-common = { path = "crates/consensus/common" }
reth-consensus-debug-client = { path = "crates/consensus/debug-client" }
reth-db = { path = "crates/storage/db", default-features = false }
reth-db-api = { path = "crates/storage/db-api" }
reth-db-common = { path = "crates/storage/db-common" }
reth-discv4 = { path = "crates/net/discv4" }
reth-discv5 = { path = "crates/net/discv5" }
reth-dns-discovery = { path = "crates/net/dns" }
reth-downloaders = { path = "crates/net/downloaders" }
reth-e2e-test-utils = { path = "crates/e2e-test-utils" }
reth-ecies = { path = "crates/net/ecies" }
reth-engine-primitives = { path = "crates/engine/primitives" }
reth-engine-tree = { path = "crates/engine/tree" }
reth-engine-util = { path = "crates/engine/util" }
reth-errors = { path = "crates/errors" }
reth-eth-wire = { path = "crates/net/eth-wire" }
reth-eth-wire-types = { path = "crates/net/eth-wire-types" }
reth-ethereum-cli = { path = "crates/ethereum/cli" }
reth-ethereum-consensus = { path = "crates/ethereum/consensus" }
reth-ethereum-engine = { path = "crates/ethereum/engine" }
reth-ethereum-engine-primitives = { path = "crates/ethereum/engine-primitives" }
reth-ethereum-forks = { path = "crates/ethereum-forks" }
reth-ethereum-payload-builder = { path = "crates/ethereum/payload" }
reth-etl = { path = "crates/etl" }
reth-evm = { path = "crates/evm" }
reth-evm-bsc = { path = "crates/bsc/evm" }
reth-evm-ethereum = { path = "crates/ethereum/evm" }
reth-evm-optimism = { path = "crates/optimism/evm" }
reth-execution-errors = { path = "crates/evm/execution-errors" }
reth-execution-types = { path = "crates/evm/execution-types" }
reth-exex = { path = "crates/exex/exex" }
reth-exex-test-utils = { path = "crates/exex/test-utils" }
reth-exex-types = { path = "crates/exex/types" }
reth-fs-util = { path = "crates/fs-util" }
reth-ipc = { path = "crates/rpc/ipc" }
reth-libmdbx = { path = "crates/storage/libmdbx-rs" }
reth-mdbx-sys = { path = "crates/storage/libmdbx-rs/mdbx-sys" }
reth-metrics = { path = "crates/metrics" }
reth-metrics-derive = { path = "crates/metrics/metrics-derive" }
reth-net-banlist = { path = "crates/net/banlist" }
reth-net-nat = { path = "crates/net/nat" }
reth-network = { path = "crates/net/network" }
reth-network-api = { path = "crates/net/network-api" }
reth-network-types = { path = "crates/net/network-types" }
reth-network-peers = { path = "crates/net/peers", default-features = false }
reth-network-p2p = { path = "crates/net/p2p" }
reth-nippy-jar = { path = "crates/storage/nippy-jar" }
reth-node-api = { path = "crates/node/api" }
reth-node-builder = { path = "crates/node/builder" }
reth-node-bsc= { path = "crates/bsc/node" }
reth-node-core = { path = "crates/node/core" }
reth-node-ethereum = { path = "crates/ethereum/node" }
reth-node-events = { path = "crates/node/events" }
reth-node-optimism = { path = "crates/optimism/node" }
reth-optimism-cli = { path = "crates/optimism/cli" }
reth-optimism-consensus = { path = "crates/optimism/consensus" }
reth-optimism-payload-builder = { path = "crates/optimism/payload" }
reth-optimism-primitives = { path = "crates/optimism/primitives" }
reth-optimism-rpc = { path = "crates/optimism/rpc" }
reth-payload-builder = { path = "crates/payload/builder" }
reth-payload-primitives = { path = "crates/payload/primitives" }
reth-payload-validator = { path = "crates/payload/validator" }
reth-primitives = { path = "crates/primitives", default-features = false, features = ["std"] }
reth-primitives-traits = { path = "crates/primitives-traits", default-features = false }
reth-provider = { path = "crates/storage/provider" }
reth-prune = { path = "crates/prune/prune" }
reth-prune-types = { path = "crates/prune/types" }
reth-revm = { path = "crates/revm" }
reth-rpc = { path = "crates/rpc/rpc" }
reth-rpc-api = { path = "crates/rpc/rpc-api" }
reth-rpc-api-testing-util = { path = "crates/rpc/rpc-testing-util" }
reth-rpc-builder = { path = "crates/rpc/rpc-builder" }
reth-rpc-engine-api = { path = "crates/rpc/rpc-engine-api" }
reth-rpc-eth-api = { path = "crates/rpc/rpc-eth-api" }
reth-rpc-layer = { path = "crates/rpc/rpc-layer" }
reth-rpc-eth-types = { path = "crates/rpc/rpc-eth-types" }
reth-rpc-server-types = { path = "crates/rpc/rpc-server-types" }
reth-rpc-types = { path = "crates/rpc/rpc-types" }
reth-rpc-types-compat = { path = "crates/rpc/rpc-types-compat" }
reth-stages = { path = "crates/stages/stages" }
reth-stages-api = { path = "crates/stages/api" }
reth-stages-types = { path = "crates/stages/types" }
reth-static-file = { path = "crates/static-file/static-file" }
reth-static-file-types = { path = "crates/static-file/types" }
reth-storage-api = { path = "crates/storage/storage-api" }
reth-storage-errors = { path = "crates/storage/errors" }
reth-tasks = { path = "crates/tasks" }
reth-bsc-engine = { path = "crates/bsc/engine" }
reth-testing-utils = { path = "testing/testing-utils" }
reth-tokio-util = { path = "crates/tokio-util" }
reth-tracing = { path = "crates/tracing" }
reth-transaction-pool = { path = "crates/transaction-pool" }
reth-trie = { path = "crates/trie/trie" }
reth-trie-common = { path = "crates/trie/common" }
reth-trie-db = { path = "crates/trie/db" }
reth-trie-parallel = { path = "crates/trie/parallel" }
reth-trie-prefetch = { path = "crates/trie/prefetch" }

# revm
revm = { version = "12.1.0", features = [
    "std",
    "secp256k1",
    "blst",
], default-features = false }
revm-primitives = { version = "7.1.0", features = [
    "std",
], default-features = false }
revm-inspectors = "0.5"

# eth
alloy-chains = "0.1.18"
alloy-primitives = "0.7.2"
alloy-dyn-abi = "0.7.2"
alloy-json-abi = "0.7.2"
alloy-sol-types = "0.7.2"
alloy-rlp = "0.3.4"
alloy-trie = { version = "0.4", default-features = false }
alloy-rpc-types = { version = "0.2", default-features = false, features = [
    "eth",
] }
alloy-rpc-types-anvil = { version = "0.2", default-features = false }
alloy-rpc-types-beacon = { version = "0.2", default-features = false }
alloy-rpc-types-admin = { version = "0.2", default-features = false }
alloy-rpc-types-txpool = { version = "0.2", default-features = false }
alloy-serde = { version = "0.2", default-features = false }
alloy-rpc-types-engine = { version = "0.2", default-features = false }
alloy-rpc-types-eth = { version = "0.2", default-features = false }
alloy-rpc-types-mev = { version = "0.2", default-features = false }
alloy-rpc-types-trace = { version = "0.2", default-features = false }
alloy-genesis = { version = "0.2", default-features = false }
alloy-node-bindings = { version = "0.2", default-features = false }
alloy-provider = { version = "0.2", default-features = false, features = [
    "reqwest",
] }
alloy-eips = { version = "0.2", default-features = false }
alloy-signer = { version = "0.2", default-features = false }
alloy-signer-local = { version = "0.2", default-features = false }
alloy-network = { version = "0.2", default-features = false }
alloy-consensus = { version = "0.2", default-features = false }
alloy-transport = { version = "0.2" }
alloy-transport-http = { version = "0.2", features = [
    "reqwest-rustls-tls",
], default-features = false }
alloy-transport-ws = { version = "0.2", default-features = false }
alloy-transport-ipc = { version = "0.2", default-features = false }
alloy-pubsub = { version = "0.2", default-features = false }
alloy-json-rpc = { version = "0.2", default-features = false }
alloy-rpc-client = { version = "0.2", default-features = false }

# op
op-alloy-rpc-types = "0.1"

# misc
auto_impl = "1"
aquamarine = "0.5"
bytes = "1.5"
bitflags = "2.4"
clap = "4"
const_format = { version = "0.2.32", features = ["rust_1_64"] }
dashmap = "5.5"
derive_more = "0.99.17"
fdlimit = "0.3.0"
eyre = "0.6"
generic-array = "0.14"
linked_hash_set = "0.1"
tracing = "0.1.0"
tracing-appender = "0.2"
thiserror = "1.0"
thiserror-no-std = { version = "2.0.2", default-features = false }
serde_json = "1.0.94"
serde = { version = "1.0", default-features = false }
serde_with = "3.3.0"
humantime = "2.1"
humantime-serde = "1.1"
rand = "0.8.5"
rustc-hash = {  version = "2.0", default-features = false }
schnellru = "0.2"
strum = {  version = "0.26", default-features = false }
strum_macros = "=0.26.4"
rayon = "1.7"
itertools = "0.13"
parking_lot = "0.12"
modular-bitfield = "0.11.2"
once_cell = "1.17"
syn = "2.0"
nybbles = "0.2.1"
smallvec = "1"
dyn-clone = "1.0.17"
sha2 = { version = "0.10", default-features = false }
paste = "1.0"
url = "2.3"
backon = "0.4"
boyer-moore-magiclen = "0.2.16"
shellexpand = "3.0.0"
zstd = "0.13"

# metrics
metrics = "0.23.0"
metrics-exporter-prometheus = { version = "0.15.0", default-features = false }
metrics-util = "0.17.0"
metrics-process = "2.1.0"

# proc-macros
proc-macro2 = "1.0"
quote = "1.0"

# tokio
tokio-stream = "0.1.11"
tokio = { version = "1.21", default-features = false }
tokio-util = { version = "0.7.4", features = ["codec"] }

# async
async-stream = "0.3"
async-trait = "0.1.68"
futures = "0.3"
futures-util = "0.3"
futures-core = "0.3"
pin-project = "1.0.12"
hyper = "1.3"
hyper-util = "0.1.5"
reqwest = { version = "0.12", default-features = false }
tower = "0.4"
tower-http = "0.5"

# p2p
discv5 = "0.6.0"

# rpc
jsonrpsee = "0.23"
jsonrpsee-core = "0.23"
jsonrpsee-types = "0.23"
jsonrpsee-http-client = "0.23"

# http
http = "1.0"
http-body = "1.0"
jsonwebtoken = "9"
proptest-arbitrary-interop = "0.1.0"

# crypto
secp256k1 = { version = "0.29", default-features = false, features = [
    "global-context",
    "recovery",
] }
enr = { version = "0.12.1", default-features = false }

# for eip-4844
c-kzg = "1.0.0"

# config
confy = "0.6"
toml = "0.8"

# misc-testing
arbitrary = "1.3"
assert_matches = "1.5.0"
tempfile = "3.8"
criterion = "0.5"
pprof = "0.13"
proptest = "1.4"
proptest-derive = "0.5"
serial_test = "3"
similar-asserts = "1.5.0"
test-fuzz = "5"
iai-callgrind = "0.11"

[patch.crates-io]
<<<<<<< HEAD
revm = { git = "https://github.com/bnb-chain/revm", tag = "v1.0.2" }
revm-interpreter = { git = "https://github.com/bnb-chain/revm", tag = "v1.0.2" }
revm-precompile = { git = "https://github.com/bnb-chain/revm", tag = "v1.0.2" }
revm-primitives = { git = "https://github.com/bnb-chain/revm", tag = "v1.0.2" }
=======
revm = { git = "https://github.com/bnb-chain/revm", rev = "7a4d6dd982bb3db6d604e289890ef303c22d998d" }
revm-interpreter = { git = "https://github.com/bnb-chain/revm", rev = "7a4d6dd982bb3db6d604e289890ef303c22d998d" }
revm-precompile = { git = "https://github.com/bnb-chain/revm", rev = "7a4d6dd982bb3db6d604e289890ef303c22d998d" }
revm-primitives = { git = "https://github.com/bnb-chain/revm", rev = "7a4d6dd982bb3db6d604e289890ef303c22d998d" }
>>>>>>> d22c6f3d
alloy-chains = { git = "https://github.com/bnb-chain/alloy-chains-rs.git", tag = "v1.0.0" }
alloy-rpc-types-eth = { git = "https://github.com/bnb-chain/alloy", tag = "v1.0.0" }
alloy-consensus = { git = "https://github.com/bnb-chain/alloy", tag = "v1.0.0" }
alloy-eips = { git = "https://github.com/bnb-chain/alloy", tag = "v1.0.0" }
alloy-network = { git = "https://github.com/bnb-chain/alloy", tag = "v1.0.0" }
alloy-serde = { git = "https://github.com/bnb-chain/alloy", tag = "v1.0.0" }
alloy-signer = { git = "https://github.com/bnb-chain/alloy", tag = "v1.0.0" }
alloy-signer-local = { git = "https://github.com/bnb-chain/alloy", tag = "v1.0.0" }<|MERGE_RESOLUTION|>--- conflicted
+++ resolved
@@ -556,17 +556,10 @@
 iai-callgrind = "0.11"
 
 [patch.crates-io]
-<<<<<<< HEAD
 revm = { git = "https://github.com/bnb-chain/revm", tag = "v1.0.2" }
 revm-interpreter = { git = "https://github.com/bnb-chain/revm", tag = "v1.0.2" }
 revm-precompile = { git = "https://github.com/bnb-chain/revm", tag = "v1.0.2" }
 revm-primitives = { git = "https://github.com/bnb-chain/revm", tag = "v1.0.2" }
-=======
-revm = { git = "https://github.com/bnb-chain/revm", rev = "7a4d6dd982bb3db6d604e289890ef303c22d998d" }
-revm-interpreter = { git = "https://github.com/bnb-chain/revm", rev = "7a4d6dd982bb3db6d604e289890ef303c22d998d" }
-revm-precompile = { git = "https://github.com/bnb-chain/revm", rev = "7a4d6dd982bb3db6d604e289890ef303c22d998d" }
-revm-primitives = { git = "https://github.com/bnb-chain/revm", rev = "7a4d6dd982bb3db6d604e289890ef303c22d998d" }
->>>>>>> d22c6f3d
 alloy-chains = { git = "https://github.com/bnb-chain/alloy-chains-rs.git", tag = "v1.0.0" }
 alloy-rpc-types-eth = { git = "https://github.com/bnb-chain/alloy", tag = "v1.0.0" }
 alloy-consensus = { git = "https://github.com/bnb-chain/alloy", tag = "v1.0.0" }
